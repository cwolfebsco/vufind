--- conflicted
+++ resolved
@@ -152,21 +152,17 @@
   }
 
   $('#record-tabs .tab-pane.active').removeClass('active');
-  $('#'+tabid+'-tab').addClass('active');
-  $('#'+tabid).tab('show');
-  
+  $('.'+tabid+'-tab').addClass('active');
+  $('.'+tabid).tab('show');
+
   // Request the tab via AJAX:
   $.ajax({
     url: path + urlroot + '/AjaxTab',
     type: 'POST',
     data: {tab: tabid},
     success: function(data) {
-<<<<<<< HEAD
       $newTab.html(data).addClass('active');
       $newTab.closest('.record-tabs').find('.'+tabid).tab('show');
-=======
-      $('#'+tabid+'-tab').html(data);
->>>>>>> a48a8f43
       registerTabEvents();
       if(typeof syn_get_widget === "function") {
         syn_get_widget();
@@ -248,39 +244,10 @@
 
 $(window).on('hashchange', applyRecordTabHash);
 
-<<<<<<< HEAD
 function setupRecordToolbar(target) {
   if (typeof target === 'undefined') {
     target = document;
   }
-=======
-$(document).ready(function(){
-  var id = $('.hiddenId')[0].value;
-  registerTabEvents();
-
-  $('ul.recordTabs a').click(function (e) {
-    if($(this).parents('li.active').length > 0) {
-      return true;
-    }
-    var tabid = $(this).attr('id').toLowerCase();
-    if($('#'+tabid+'-tab').length > 0) {
-      $('#record-tabs .tab-pane.active').removeClass('active');
-      $('#'+tabid+'-tab').addClass('active');
-      $('#'+tabid).tab('show');
-      window.location.hash = tabid;
-      return false;
-    } else {
-      var initialTab = $('#record-tabs .tab-pane.active').length == 0;
-      $('#record-tabs').append('<div class="tab-pane" id="'+tabid+'-tab"><i class="fa fa-spinner fa-spin"></i> '+vufindString['loading']+'...</div>');
-      $('#record-tabs .tab-pane.active').removeClass('active');
-      $('#'+tabid+'-tab').addClass('active');
-      return ajaxLoadTab(tabid, !initialTab);
-    }
-  });
-  applyRecordTabHash();
-
-  /* --- LIGHTBOX --- */
->>>>>>> a48a8f43
   // Cite lightbox
   var $elem = $(target);
   var id = $elem.find('.hiddenId').val();
@@ -334,6 +301,7 @@
       return ajaxLoadTab(newTab, tabid);
     }
   });
+  $('.initiallyActive a').click();
   applyRecordTabHash();
 
   /* --- LIGHTBOX --- */
