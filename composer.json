<<<<<<< HEAD
{
    "name": "vufind/vufind",
    "description": "A flexible discovery layer.",
    "authors": [
        {
            "name": "Demian Katz",
            "email": "demian.katz@villanova.edu"
        }
    ],
    "license": "GPL-2.0",
    "repositories": [
        {
            "type": "composer",
            "url": "https://packages.zendframework.com/"
        }
    ],
    "require": {
        "aferrandini/phpqrcode": "1.0.1",
        "jasig/phpcas": "1.3.3",
        "cap60552/php-sip2": "1.0.0",
        "los/losrecaptcha": "1.0.0",
        "ahand/mobileesp": "dev-master",
        "ocramius/proxy-manager": "1.0.2",
        "oyejorge/less.php": "1.7.0.9",
        "pear/file_marc": "1.1.2",
        "pear/validate_ispn": "dev-master",
        "serialssolutions/summon": "1.0.0",
        "symfony/yaml": "2.7.6",
        "vufind-org/vufindcode": "1.0.3",
        "vufind-org/vufindhttp": "2.1.0",
        "zendframework/zendframework": "2.4.6",
        "zendframework/zendrest": "2.0.2",
        "zendframework/zendservice-amazon": "2.0.4",
        "zf-commons/zfc-rbac": "2.5.2"
    },
    "require-dev": {
        "behat/mink": "1.7.0",
        "behat/mink-selenium2-driver": "1.3.0",
        "friendsofphp/php-cs-fixer": "1.11.3",
        "phploc/phploc": "2.0.6",
        "phpmd/phpmd": "1.5.0",
        "phpunit/phpunit": "4.8.4",
        "sebastian/phpcpd": "2.0.0",
        "squizlabs/php_codesniffer": "2.6.0"
    }
}
=======
{
    "name": "vufind/vufind",
    "description": "A flexible discovery layer.",
    "authors": [
        {
            "name": "Demian Katz",
            "email": "demian.katz@villanova.edu"
        }
    ],
    "license": "GPL-2.0",
    "require": {
        "aferrandini/phpqrcode": "1.0.1",
        "jasig/phpcas": "1.3.3",
        "cap60552/php-sip2": "1.0.0",
        "los/losrecaptcha": "1.0.0",
        "ahand/mobileesp": "dev-master",
        "ocramius/proxy-manager": "1.0.2",
        "oyejorge/less.php": "1.7.0.9",
        "pear/file_marc": "1.1.2",
        "pear/validate_ispn": "dev-master",
        "serialssolutions/summon": "1.0.0",
        "symfony/yaml": "2.7.6",
        "vufind-org/vufindcode": "1.0.2",
        "vufind-org/vufindhttp": "2.0.0",
        "zendframework/zendframework": "2.4.6",
        "zendframework/zendrest": "2.0.2",
        "zendframework/zendservice-amazon": "2.0.4",
        "zf-commons/zfc-rbac": "2.5.2"
    },
    "require-dev": {
        "behat/mink": "1.7.0",
        "behat/mink-selenium2-driver": "1.3.0",
        "behat/mink-zombie-driver": "1.3.0"
    }
}
>>>>>>> 61506a8a
<|MERGE_RESOLUTION|>--- conflicted
+++ resolved
@@ -1,4 +1,3 @@
-<<<<<<< HEAD
 {
     "name": "vufind/vufind",
     "description": "A flexible discovery layer.",
@@ -9,12 +8,6 @@
         }
     ],
     "license": "GPL-2.0",
-    "repositories": [
-        {
-            "type": "composer",
-            "url": "https://packages.zendframework.com/"
-        }
-    ],
     "require": {
         "aferrandini/phpqrcode": "1.0.1",
         "jasig/phpcas": "1.3.3",
@@ -44,41 +37,4 @@
         "sebastian/phpcpd": "2.0.0",
         "squizlabs/php_codesniffer": "2.6.0"
     }
-}
-=======
-{
-    "name": "vufind/vufind",
-    "description": "A flexible discovery layer.",
-    "authors": [
-        {
-            "name": "Demian Katz",
-            "email": "demian.katz@villanova.edu"
-        }
-    ],
-    "license": "GPL-2.0",
-    "require": {
-        "aferrandini/phpqrcode": "1.0.1",
-        "jasig/phpcas": "1.3.3",
-        "cap60552/php-sip2": "1.0.0",
-        "los/losrecaptcha": "1.0.0",
-        "ahand/mobileesp": "dev-master",
-        "ocramius/proxy-manager": "1.0.2",
-        "oyejorge/less.php": "1.7.0.9",
-        "pear/file_marc": "1.1.2",
-        "pear/validate_ispn": "dev-master",
-        "serialssolutions/summon": "1.0.0",
-        "symfony/yaml": "2.7.6",
-        "vufind-org/vufindcode": "1.0.2",
-        "vufind-org/vufindhttp": "2.0.0",
-        "zendframework/zendframework": "2.4.6",
-        "zendframework/zendrest": "2.0.2",
-        "zendframework/zendservice-amazon": "2.0.4",
-        "zf-commons/zfc-rbac": "2.5.2"
-    },
-    "require-dev": {
-        "behat/mink": "1.7.0",
-        "behat/mink-selenium2-driver": "1.3.0",
-        "behat/mink-zombie-driver": "1.3.0"
-    }
-}
->>>>>>> 61506a8a
+}