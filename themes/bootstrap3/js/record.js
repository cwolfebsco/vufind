/*global checkSaveStatuses, deparam, extractClassParams, htmlEncode, Lightbox, syn_get_widget, userIsLoggedIn, VuFind */

/**
 * Functions and event handlers specific to record pages.
 */
function checkRequestIsValid(element, requestType, blockedClass) {
  var recordId = element.href.match(/\/Record\/([^\/]+)\//)[1];
  var vars = deparam(element.href);
  vars['id'] = recordId;

  var url = VuFind.getPath() + '/AJAX/JSON?' + $.param({method:'checkRequestIsValid', id: recordId, requestType: requestType, data: vars});
  $.ajax({
    dataType: 'json',
    cache: false,
    url: url,
    success: function(response) {
      if (response.status == 'OK') {
        if (response.data.status) {
          $(element).removeClass('disabled')
            .attr('title', response.data.msg)
            .html('<i class="fa fa-flag"></i>&nbsp;'+response.data.msg);
        } else {
          $(element).remove();
        }
      } else if (response.status == 'NEED_AUTH') {
        $(element).replaceWith('<span class="' + blockedClass + '">' + response.data.msg + '</span>');
      }
    }
  });
}

function setUpCheckRequest() {
  $('.checkRequest').each(function(i) {
    checkRequestIsValid(this, 'Hold', 'holdBlocked');
  });
  $('.checkStorageRetrievalRequest').each(function(i) {
    checkRequestIsValid(this, 'StorageRetrievalRequest', 'StorageRetrievalRequestBlocked');
  });
  $('.checkILLRequest').each(function(i) {
    checkRequestIsValid(this, 'ILLRequest', 'ILLRequestBlocked');
  });
}

function deleteRecordComment(element, recordId, recordSource, commentId) {
  var url = VuFind.getPath() + '/AJAX/JSON?' + $.param({method:'deleteRecordComment',id:commentId});
  $.ajax({
    dataType: 'json',
    url: url,
    success: function(response) {
      if (response.status == 'OK') {
        $($(element).closest('.comment')[0]).remove();
      }
    }
  });
}

<<<<<<< HEAD
function refreshCommentList(recordId, recordSource, parent) {
=======
function refreshCommentList($target, recordId, recordSource) {
>>>>>>> c32c67df
  var url = VuFind.getPath() + '/AJAX/JSON?' + $.param({method:'getRecordCommentsAsHTML',id:recordId,'source':recordSource});
  $.ajax({
    dataType: 'json',
    url: url,
    success: function(response) {
      // Update HTML
      if (response.status == 'OK') {
<<<<<<< HEAD
        $commentList = typeof parent === "undefined" || $(parent).find('.commentList').length === 0
          ? $('.commentList')
          : $(parent).find('.commentList');
        $commentList.empty();
        $commentList.append(response.data);
        $('input[type="submit"]').button('reset');
        $('.delete').unbind('click').click(function() {
=======
        var $commentList = $target.find('.comment-list');
        $commentList.empty();
        $commentList.append(response.data);
        $commentList.find('.delete').unbind('click').click(function() {
>>>>>>> c32c67df
          var commentId = $(this).attr('id').substr('recordComment'.length);
          deleteRecordComment(this, recordId, recordSource, commentId);
          return false;
        });
        $target.find('.comment-form input[type="submit"]').button('reset');
      }
    }
  });
}

function registerAjaxCommentRecord() {
  // Form submission
  $('form.comment-form').unbind('submit').submit(function() {
    var form = this;
    var id = form.id.value;
    var recordSource = form.source.value;
    var url = VuFind.getPath() + '/AJAX/JSON?' + $.param({method:'commentRecord'});
    var data = {
      comment:form.comment.value,
      id:id,
      source:recordSource
    };
    $.ajax({
      type: 'POST',
      url:  url,
      data: data,
      dataType: 'json',
      success: function(response) {
        if (response.status == 'OK') {
<<<<<<< HEAD
          refreshCommentList(id, recordSource, form);
=======
          var $tab = $(form).closest('.tab-pane');
          refreshCommentList($tab, id, recordSource);
>>>>>>> c32c67df
          $(form).find('textarea[name="comment"]').val('');
          $(form).find('input[type="submit"]').button('loading');
        } else {
          Lightbox.displayError(response.data);
        }
      }
    });
    return false;
  });
  // Delete links
  $('.delete').click(function() {
    var commentId = this.id.substr('recordComment'.length);
    deleteRecordComment(this, $('.hiddenId').val(), $('.hiddenSource').val(), commentId);
    return false;
  });
}

function registerRecordEvents(parent, id) {
  if(typeof parent === "undefined") {
    parent = document;
    id = $(this).closest('.record').find('.hiddenId').val();
  }
  // Cite lightbox
  $(parent).find('.cite-record').click(function() {
    var params = extractClassParams(this);
    return Lightbox.get(params['controller'], 'Cite', {id: id});
  });
  // Mail lightbox
  $(parent).find('.mail-record').click(function() {
    var params = extractClassParams(this);
    return Lightbox.get(params['controller'], 'Email', {id: id});
  });
  // Save lightbox
  $(parent).find('.save-record').click(function() {
    var params = extractClassParams(this);
    return Lightbox.get(params['controller'], 'Save', {id: id});
  });
  // SMS lightbox
  $(parent).find('.sms-record').click(function() {
    var params = extractClassParams(this);
    return Lightbox.get(params['controller'], 'SMS', {id: id});
  });
  // Tag lightbox
  $(parent).find('.tagRecord').click(function() {
    var parts = this.href.split('/');
    return Lightbox.get(parts[parts.length-3], 'AddTag', {id: id});
  });
  // Place a Hold
  // Place a Storage Hold
  // Place an ILL Request
  $(parent).find('.placehold,.placeStorageRetrievalRequest,.placeILLRequest').unbind('click').click(function() {
    var parts = $(this).attr('href').split('?');
    parts = parts[0].split('/');
    var params = deparam($(this).attr('href'));
    params.id = parts[parts.length-2];
    params.hashKey = params.hashKey.split('#')[0]; // Remove #tabnav
    return Lightbox.get('Record', parts[parts.length-1], params, false, function(html) {
      Lightbox.checkForError(html, Lightbox.changeContent);
    });
  });

  $(parent).find('form.comment input[type=submit]').unbind('click').click(function() {
    if($.trim($(this).siblings('textarea').val()) == '') {
      Lightbox.displayError(vufindString['add_comment_fail_blank']);
    } else {
      registerAjaxCommentRecord(parent);
    }
    return false;
  });

  refreshCommentList(id, $(parent).find('.hiddenSource').val(), parent);
  setUpCheckRequest();
}

function ajaxLoadTab($newTab, tabid, setHash) {
  // Parse out the base URL for the current record:
  var path = VuFind.getPath();
  var urlParts = document.URL.split(/[?#]/);
  var urlWithoutFragment = urlParts[0];
  var path = VuFind.getPath();
  if (path === '') {
    // special case -- VuFind installed at site root:
    var chunks = urlWithoutFragment.split('/');
    var urlroot = '/' + chunks[3] + '/' + chunks[4];
  } else {
    // standard case -- VuFind has its own path under site:
    var pathInUrl = urlWithoutFragment.indexOf(path);
    var chunks = urlWithoutFragment.substring(pathInUrl + path.length + 1).split('/');
    var urlroot = '/' + chunks[0] + '/' + chunks[1];
  }

  // Request the tab via AJAX:
  $.ajax({
    url: path + urlroot + '/AjaxTab',
    type: 'POST',
    data: {tab: tabid},
    success: function(data) {
<<<<<<< HEAD
      $('#record-tabs .tab-pane.active').removeClass('active');
      $('#'+tabid+'-tab').html(data).addClass('active');
      $('#'+tabid).tab('show');
      registerRecordEvents();
=======
      $newTab.html(data).addClass('active');
      $newTab.closest('.record-tabs').find('.'+tabid).tab('show');
      registerTabEvents();
>>>>>>> c32c67df
      if(typeof syn_get_widget === "function") {
        syn_get_widget();
      }
      if (typeof setHash == 'undefined' || setHash) {
        window.location.hash = tabid;
      }
    }
  });
  return false;
}

function refreshTagList(target, loggedin) {
  loggedin = !!loggedin || userIsLoggedIn;
<<<<<<< HEAD
  var recordId = $('#record_id').val();
  var recordSource = $('.hiddenSource').val();
  var tagList = $('#tagList');
  if (tagList.length > 0) {
    tagList.empty();
=======
  if (typeof target === 'undefined') {
    target = document;
  }
  var recordId = $(target).find('.hiddenId').val();
  var recordSource = $(target).find('.hiddenSource').val();
  var $tagList = $(target).find('.tagList');
  if ($tagList.length > 0) {
    $tagList.empty();
>>>>>>> c32c67df
    var url = VuFind.getPath() + '/AJAX/JSON?' + $.param({method:'getRecordTags',id:recordId,'source':recordSource});
    $.ajax({
      dataType: 'json',
      url: url,
      complete: function(response) {
        if(response.status == 200) {
          $tagList.replaceWith(response.responseText);
          if(loggedin) {
            $tagList.addClass('loggedin');
          } else {
            $tagList.removeClass('loggedin');
          }
        }
      }
    });
  }
}

function ajaxTagUpdate(link, tag, remove) {
  if(typeof link === "undefined") {
    link = document;
  }
  if(typeof remove === "undefined") {
    remove = false;
  }
  var $target = $(link).closest('.record');
  var recordId = $target.find('.hiddenId').val();
  var recordSource = $target.find('.hiddenSource').val();
  $.ajax({
<<<<<<< HEAD
    url: VuFind.getPath+'/AJAX/JSON?method=tagRecord',
    method: 'POST',
    data: {
=======
    url:VuFind.getPath() + '/AJAX/JSON?method=tagRecord',
    method:'POST',
    data:{
>>>>>>> c32c67df
      tag:'"'+tag.replace(/\+/g, ' ')+'"',
      id:recordId,
      source:recordSource,
      remove:remove
    },
<<<<<<< HEAD
    complete: refreshTagList
=======
    complete: function() {
      refreshTagList($target, false);
    }
>>>>>>> c32c67df
  });
}

function applyRecordTabHash() {
<<<<<<< HEAD
  var activeTab = $('ul.recordTabs li.active a').attr('id');
  var initiallyActiveTab = $('ul.recordTabs li.initiallyActive a').attr('id');
=======
  var activeTab = $('.record-tabs li.active a').attr('class');
  var $initiallyActiveTab = $('.record-tabs li.initiallyActive a');
>>>>>>> c32c67df
  var newTab = typeof window.location.hash !== 'undefined'
    ? window.location.hash.toLowerCase() : '';

  // Open tag in url hash
  if (newTab.length == 0 || newTab == '#tabnav') {
    $initiallyActiveTab.click();
  } else if (newTab.length > 0 && '#' + activeTab != newTab) {
    $(newTab).click();
  }
}

<<<<<<< HEAD
function recordDocReady() {
  var id = $('.hiddenId')[0].value;
  registerRecordEvents(document, id);
  refreshCommentList(id, $('.hiddenSource').val());

  $('ul.recordTabs a').click(function (e) {
    if($(this).parents('li.active').length > 0) {
      return true;
    }
    var tabid = $(this).attr('id').toLowerCase();
    if($('#'+tabid+'-tab').length > 0) {
      $('#record-tabs .tab-pane.active').removeClass('active');
      $('#'+tabid+'-tab').addClass('active');
      $('#'+tabid).tab('show');
      window.location.hash = tabid;
      return false;
    } else {
      $('#record-tabs').append('<div class="tab-pane" id="'+tabid+'-tab"><i class="fa fa-spinner fa-spin"></i> '+VuFind.translate('loading')+'...</div>');
      $('#record-tabs .tab-pane.active').removeClass('active');
      $('#'+tabid+'-tab').addClass('active');
      return ajaxLoadTab(tabid);
    }
  });
  // Open tag in url hash
  if ($(window.location.hash.toLowerCase()).length > 0) {
    $(window.location.hash.toLowerCase()).click();
  }
  applyRecordTabHash();
}

$(window).on('hashchange', applyRecordTabHash);
=======
$(window).on('hashchange', applyRecordTabHash);

function setupRecordToolbar(target) {
  if (typeof target === 'undefined') {
    target = document;
  }
  // Cite lightbox
  var $elem = $(target);
  var id = $elem.find('.hiddenId').val();
  $elem.find('.cite-record').unbind('click').click(function() {
    var params = extractClassParams(this);
    return Lightbox.get(params['controller'], 'Cite', {id:id});
  });
  // Mail lightbox
  $elem.find('.mail-record').unbind('click').click(function() {
    var params = extractClassParams(this);
    return Lightbox.get(params['controller'], 'Email', {id:id});
  });
  // Save lightbox
  $elem.find('.save-record').unbind('click').click(function() {
    var params = extractClassParams(this);
    return Lightbox.get(params['controller'], 'Save', {id:id});
  });
  // SMS lightbox
  $elem.find('.sms-record').unbind('click').click(function() {
    var params = extractClassParams(this);
    return Lightbox.get(params['controller'], 'SMS', {id:id});
  });
  $elem.find('.tag-record').unbind('click').click(function() {
    var parts = this.href.split('/');
    return Lightbox.get(parts[parts.length-3],'AddTag',{id:id});
  });
}

function recordDocReady() {
  var id = $('.hiddenId')[0].value;
  registerTabEvents();

  $('.record-tabs .nav-tabs a').click(function (e) {
    if ($(this.parentNode).hasClass('active')) {
      return true;
    }
    var tabid = this.className;
    var $top = $(this).closest('.record-tabs');
    $top.find('.tab-pane.active').removeClass('active');
    if ($top.find('.'+tabid+'-tab').length > 0) {
      $top.find('.'+tabid+'-tab').addClass('active');
      $(this).tab('show');
      window.location.hash = tabid;
      return false;
    } else {
      // if we're flagged to skip AJAX for this tab, just return true and let the browser handle it.
      if ($(this.parentNode).hasClass('noajax')) {
        return true;
      }
      var newTab = $('<div class="tab-pane active '+tabid+'-tab"><i class="fa fa-spinner fa-spin"></i> '+VuFind.translate('loading')+'...</div>');
      $top.find('.tab-content').append(newTab);
      return ajaxLoadTab(newTab, tabid);
    }
  });
  applyRecordTabHash();

  /* --- LIGHTBOX --- */
  setupRecordToolbar();
  // Form handlers
  Lightbox.addFormCallback('emailRecord', function(){
    Lightbox.confirm(VuFind.translate('bulk_email_success'));
  });
  Lightbox.addFormCallback('placeHold', function(html) {
    Lightbox.checkForError(html, function(html) {
      var divPattern = '<div class="alert alert-info">';
      var fi = html.indexOf(divPattern);
      var li = html.indexOf('</div>', fi+divPattern.length);
      Lightbox.confirm(html.substring(fi+divPattern.length, li).replace(/^[\s<>]+|[\s<>]+$/g, ''));
    });
  });
  Lightbox.addFormCallback('placeILLRequest', function() {
    document.location.href = VuFind.getPath() + '/MyResearch/ILLRequests';
  });
  Lightbox.addFormCallback('placeStorageRetrievalRequest', function() {
    document.location.href = VuFind.getPath() + '/MyResearch/StorageRetrievalRequests';
  });
  Lightbox.addFormCallback('saveRecord', function() {
    checkSaveStatuses();
    refreshTagList();
    Lightbox.confirm(VuFind.translate('bulk_save_success'));
  });
  Lightbox.addFormCallback('smsRecord', function() {
    Lightbox.confirm(VuFind.translate('sms_success'));
  });
  // Tag lightbox
  Lightbox.addFormCallback('tagRecord', function(html) {
    refreshTagList(true);
    Lightbox.confirm(VuFind.translate('add_tag_success'));
  });
}
>>>>>>> c32c67df
<|MERGE_RESOLUTION|>--- conflicted
+++ resolved
@@ -54,11 +54,7 @@
   });
 }
 
-<<<<<<< HEAD
-function refreshCommentList(recordId, recordSource, parent) {
-=======
 function refreshCommentList($target, recordId, recordSource) {
->>>>>>> c32c67df
   var url = VuFind.getPath() + '/AJAX/JSON?' + $.param({method:'getRecordCommentsAsHTML',id:recordId,'source':recordSource});
   $.ajax({
     dataType: 'json',
@@ -66,20 +62,10 @@
     success: function(response) {
       // Update HTML
       if (response.status == 'OK') {
-<<<<<<< HEAD
-        $commentList = typeof parent === "undefined" || $(parent).find('.commentList').length === 0
-          ? $('.commentList')
-          : $(parent).find('.commentList');
-        $commentList.empty();
-        $commentList.append(response.data);
-        $('input[type="submit"]').button('reset');
-        $('.delete').unbind('click').click(function() {
-=======
         var $commentList = $target.find('.comment-list');
         $commentList.empty();
         $commentList.append(response.data);
         $commentList.find('.delete').unbind('click').click(function() {
->>>>>>> c32c67df
           var commentId = $(this).attr('id').substr('recordComment'.length);
           deleteRecordComment(this, recordId, recordSource, commentId);
           return false;
@@ -109,12 +95,8 @@
       dataType: 'json',
       success: function(response) {
         if (response.status == 'OK') {
-<<<<<<< HEAD
-          refreshCommentList(id, recordSource, form);
-=======
           var $tab = $(form).closest('.tab-pane');
           refreshCommentList($tab, id, recordSource);
->>>>>>> c32c67df
           $(form).find('textarea[name="comment"]').val('');
           $(form).find('input[type="submit"]').button('loading');
         } else {
@@ -130,63 +112,6 @@
     deleteRecordComment(this, $('.hiddenId').val(), $('.hiddenSource').val(), commentId);
     return false;
   });
-}
-
-function registerRecordEvents(parent, id) {
-  if(typeof parent === "undefined") {
-    parent = document;
-    id = $(this).closest('.record').find('.hiddenId').val();
-  }
-  // Cite lightbox
-  $(parent).find('.cite-record').click(function() {
-    var params = extractClassParams(this);
-    return Lightbox.get(params['controller'], 'Cite', {id: id});
-  });
-  // Mail lightbox
-  $(parent).find('.mail-record').click(function() {
-    var params = extractClassParams(this);
-    return Lightbox.get(params['controller'], 'Email', {id: id});
-  });
-  // Save lightbox
-  $(parent).find('.save-record').click(function() {
-    var params = extractClassParams(this);
-    return Lightbox.get(params['controller'], 'Save', {id: id});
-  });
-  // SMS lightbox
-  $(parent).find('.sms-record').click(function() {
-    var params = extractClassParams(this);
-    return Lightbox.get(params['controller'], 'SMS', {id: id});
-  });
-  // Tag lightbox
-  $(parent).find('.tagRecord').click(function() {
-    var parts = this.href.split('/');
-    return Lightbox.get(parts[parts.length-3], 'AddTag', {id: id});
-  });
-  // Place a Hold
-  // Place a Storage Hold
-  // Place an ILL Request
-  $(parent).find('.placehold,.placeStorageRetrievalRequest,.placeILLRequest').unbind('click').click(function() {
-    var parts = $(this).attr('href').split('?');
-    parts = parts[0].split('/');
-    var params = deparam($(this).attr('href'));
-    params.id = parts[parts.length-2];
-    params.hashKey = params.hashKey.split('#')[0]; // Remove #tabnav
-    return Lightbox.get('Record', parts[parts.length-1], params, false, function(html) {
-      Lightbox.checkForError(html, Lightbox.changeContent);
-    });
-  });
-
-  $(parent).find('form.comment input[type=submit]').unbind('click').click(function() {
-    if($.trim($(this).siblings('textarea').val()) == '') {
-      Lightbox.displayError(vufindString['add_comment_fail_blank']);
-    } else {
-      registerAjaxCommentRecord(parent);
-    }
-    return false;
-  });
-
-  refreshCommentList(id, $(parent).find('.hiddenSource').val(), parent);
-  setUpCheckRequest();
 }
 
 function ajaxLoadTab($newTab, tabid, setHash) {
@@ -212,16 +137,9 @@
     type: 'POST',
     data: {tab: tabid},
     success: function(data) {
-<<<<<<< HEAD
-      $('#record-tabs .tab-pane.active').removeClass('active');
-      $('#'+tabid+'-tab').html(data).addClass('active');
-      $('#'+tabid).tab('show');
-      registerRecordEvents();
-=======
       $newTab.html(data).addClass('active');
       $newTab.closest('.record-tabs').find('.'+tabid).tab('show');
-      registerTabEvents();
->>>>>>> c32c67df
+      registerRecordEvents();
       if(typeof syn_get_widget === "function") {
         syn_get_widget();
       }
@@ -235,13 +153,6 @@
 
 function refreshTagList(target, loggedin) {
   loggedin = !!loggedin || userIsLoggedIn;
-<<<<<<< HEAD
-  var recordId = $('#record_id').val();
-  var recordSource = $('.hiddenSource').val();
-  var tagList = $('#tagList');
-  if (tagList.length > 0) {
-    tagList.empty();
-=======
   if (typeof target === 'undefined') {
     target = document;
   }
@@ -250,7 +161,6 @@
   var $tagList = $(target).find('.tagList');
   if ($tagList.length > 0) {
     $tagList.empty();
->>>>>>> c32c67df
     var url = VuFind.getPath() + '/AJAX/JSON?' + $.param({method:'getRecordTags',id:recordId,'source':recordSource});
     $.ajax({
       dataType: 'json',
@@ -280,38 +190,23 @@
   var recordId = $target.find('.hiddenId').val();
   var recordSource = $target.find('.hiddenSource').val();
   $.ajax({
-<<<<<<< HEAD
-    url: VuFind.getPath+'/AJAX/JSON?method=tagRecord',
-    method: 'POST',
-    data: {
-=======
     url:VuFind.getPath() + '/AJAX/JSON?method=tagRecord',
     method:'POST',
     data:{
->>>>>>> c32c67df
       tag:'"'+tag.replace(/\+/g, ' ')+'"',
       id:recordId,
       source:recordSource,
       remove:remove
     },
-<<<<<<< HEAD
-    complete: refreshTagList
-=======
     complete: function() {
       refreshTagList($target, false);
     }
->>>>>>> c32c67df
   });
 }
 
 function applyRecordTabHash() {
-<<<<<<< HEAD
-  var activeTab = $('ul.recordTabs li.active a').attr('id');
-  var initiallyActiveTab = $('ul.recordTabs li.initiallyActive a').attr('id');
-=======
   var activeTab = $('.record-tabs li.active a').attr('class');
   var $initiallyActiveTab = $('.record-tabs li.initiallyActive a');
->>>>>>> c32c67df
   var newTab = typeof window.location.hash !== 'undefined'
     ? window.location.hash.toLowerCase() : '';
 
@@ -323,39 +218,6 @@
   }
 }
 
-<<<<<<< HEAD
-function recordDocReady() {
-  var id = $('.hiddenId')[0].value;
-  registerRecordEvents(document, id);
-  refreshCommentList(id, $('.hiddenSource').val());
-
-  $('ul.recordTabs a').click(function (e) {
-    if($(this).parents('li.active').length > 0) {
-      return true;
-    }
-    var tabid = $(this).attr('id').toLowerCase();
-    if($('#'+tabid+'-tab').length > 0) {
-      $('#record-tabs .tab-pane.active').removeClass('active');
-      $('#'+tabid+'-tab').addClass('active');
-      $('#'+tabid).tab('show');
-      window.location.hash = tabid;
-      return false;
-    } else {
-      $('#record-tabs').append('<div class="tab-pane" id="'+tabid+'-tab"><i class="fa fa-spinner fa-spin"></i> '+VuFind.translate('loading')+'...</div>');
-      $('#record-tabs .tab-pane.active').removeClass('active');
-      $('#'+tabid+'-tab').addClass('active');
-      return ajaxLoadTab(tabid);
-    }
-  });
-  // Open tag in url hash
-  if ($(window.location.hash.toLowerCase()).length > 0) {
-    $(window.location.hash.toLowerCase()).click();
-  }
-  applyRecordTabHash();
-}
-
-$(window).on('hashchange', applyRecordTabHash);
-=======
 $(window).on('hashchange', applyRecordTabHash);
 
 function setupRecordToolbar(target) {
@@ -390,10 +252,41 @@
   });
 }
 
+function registerRecordEvents(parent, id) {
+  if(typeof parent === "undefined") {
+    parent = document;
+    id = $(this).closest('.record').find('.hiddenId').val();
+  }
+
+  setUpCheckRequest();
+  setupRecordToolbar(parent);
+  refreshCommentList(id, $(parent).find('.hiddenSource').val(), parent);
+
+  // Place a Hold
+  // Place a Storage Hold
+  // Place an ILL Request
+  $(parent).find('.placehold,.placeStorageRetrievalRequest,.placeILLRequest').unbind('click').click(function() {
+    var parts = $(this).attr('href').split('?');
+    parts = parts[0].split('/');
+    var params = deparam($(this).attr('href'));
+    params.id = parts[parts.length-2];
+    params.hashKey = params.hashKey.split('#')[0]; // Remove #tabnav
+    return Lightbox.get('Record', parts[parts.length-1], params, false, function(html) {
+      Lightbox.checkForError(html, Lightbox.changeContent);
+    });
+  });
+
+  $(parent).find('form.comment input[type=submit]').unbind('click').click(function() {
+    if($.trim($(this).siblings('textarea').val()) == '') {
+      Lightbox.displayError(VuFind.translate('add_comment_fail_blank'));
+    } else {
+      registerAjaxCommentRecord(parent);
+    }
+    return false;
+  });
+}
+
 function recordDocReady() {
-  var id = $('.hiddenId')[0].value;
-  registerTabEvents();
-
   $('.record-tabs .nav-tabs a').click(function (e) {
     if ($(this.parentNode).hasClass('active')) {
       return true;
@@ -451,5 +344,4 @@
     refreshTagList(true);
     Lightbox.confirm(VuFind.translate('add_tag_success'));
   });
-}
->>>>>>> c32c67df
+}