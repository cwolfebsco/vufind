--- conflicted
+++ resolved
@@ -353,7 +353,6 @@
 
   // Search autocomplete
   $('.autocomplete').each(function (i, element) {
-<<<<<<< HEAD
     var op = $(element).autocomplete({
       maxResults: 10,
       loadingString: vufindString['loading']+'...',
@@ -376,34 +375,6 @@
                   val:json.data[i],
                   //href:'http://google.com/?q='+encodeURI(json.data[i]),
                 });
-=======
-    $(element).typeahead(
-      {
-        highlight: true,
-        minLength: 3
-      }, {
-        displayKey:'val',
-        source: function(query, cb) {
-          var searcher = extractClassParams(element);
-          $.ajax({
-            url: path + '/AJAX/JSON',
-            data: {
-              q:query,
-              method:'getACSuggestions',
-              searcher:searcher['searcher'],
-              type:searcher['type'] ? searcher['type'] : $(element).closest('.searchForm').find('.searchForm_type').val()
-            },
-            dataType:'json',
-            success: function(json) {
-              if (json.status == 'OK' && json.data.length > 0) {
-                var datums = [];
-                for (var i=0;i<json.data.length;i++) {
-                  datums.push({val:json.data[i]});
-                }
-                cb(datums);
-              } else {
-                cb([]);
->>>>>>> 9109933d
               }
               cb(datums);
             } else {
