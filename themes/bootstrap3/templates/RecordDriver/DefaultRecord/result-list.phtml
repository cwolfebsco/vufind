--- conflicted
+++ resolved
@@ -173,13 +173,8 @@
           // Add JS Variables for QrCode
           $this->jsTranslations()->addStrings(['qrcode_hide' => 'qrcode_hide', 'qrcode_show' => 'qrcode_show']);
         ?>
-<<<<<<< HEAD
-        <span class="hidden-xs">
+        <div class="hidden-xs">
           <?=$this->icon('qrcode') ?> <a href="<?=$this->escapeHtmlAttr($QRCode);?>" class="qrcodeLink"><?=$this->transEsc('qrcode_show')?></a>
-=======
-        <div class="hidden-xs">
-          <i class="fa fa-fw fa-qrcode" aria-hidden="true"></i> <a href="<?=$this->escapeHtmlAttr($QRCode);?>" class="qrcodeLink"><?=$this->transEsc('qrcode_show')?></a>
->>>>>>> 3a75f728
           <div class="qrcode hidden">
             <script type="text/template" class="qrCodeImgTag">
               <img alt="<?=$this->transEscAttr('QR Code')?>" src="<?=$this->escapeHtmlAttr($QRCode);?>"/>
