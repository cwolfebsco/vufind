--- conflicted
+++ resolved
@@ -263,9 +263,6 @@
         $cards = $this->userCardTable->select($callback);
         $output->writeln("\tConverting hashes for " . count($users) . ' user(s).');
         foreach ($users as $row) {
-<<<<<<< HEAD
-            if ($oldhash != 'none' && $row['cat_pass_enc'] ?? null !== null) {
-=======
             try {
                 $this->fixRow($row, $oldcipher, $newcipher);
             } catch (\Exception $e) {
@@ -275,7 +272,6 @@
         if (count($cards) > 0) {
             $output->writeln("\tConverting hashes for " . count($cards) . ' card(s).');
             foreach ($cards as $row) {
->>>>>>> 1359bb74
                 try {
                     $this->fixRow($row, $oldcipher, $newcipher);
                 } catch (\Exception $e) {
