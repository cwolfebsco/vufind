--- conflicted
+++ resolved
@@ -237,14 +237,9 @@
                 'factories' => [
                     'ils' => 'VuFind\Auth\Factory::getILS',
                     'multiils' => 'VuFind\Auth\Factory::getMultiILS',
-<<<<<<< HEAD
-                	'worldshare' => 'VuFind\Auth\Factory::getWorldShare',
-                ),
-                'invokables' => array(
-=======
-                ],
-                'invokables' => [
->>>>>>> 80fa2cfc
+                    'worldshare' => 'VuFind\Auth\Factory::getWorldShare',
+                ],
+                'invokables' => [
                     'cas' => 'VuFind\Auth\CAS',
                     'choiceauth' => 'VuFind\Auth\ChoiceAuth',
                     'database' => 'VuFind\Auth\Database',
@@ -252,15 +247,9 @@
                     'ldap' => 'VuFind\Auth\LDAP',
                     'multiauth' => 'VuFind\Auth\MultiAuth',
                     'shibboleth' => 'VuFind\Auth\Shibboleth',
-<<<<<<< HEAD
-                    'sip2' => 'VuFind\Auth\SIP2',	
-                ),
-                'aliases' => array(
-=======
                     'sip2' => 'VuFind\Auth\SIP2',
                 ],
                 'aliases' => [
->>>>>>> 80fa2cfc
                     // for legacy 1.x compatibility
                     'db' => 'Database',
                     'sip' => 'Sip2',
@@ -386,14 +375,9 @@
                     'unicorn' => 'VuFind\ILS\Driver\Factory::getUnicorn',
                     'voyager' => 'VuFind\ILS\Driver\Factory::getVoyager',
                     'voyagerrestful' => 'VuFind\ILS\Driver\Factory::getVoyagerRestful',
-<<<<<<< HEAD
-                	'wms' => 'VuFind\ILS\Driver\Factory::getWMS',
-                ),
-                'invokables' => array(
-=======
-                ],
-                'invokables' => [
->>>>>>> 80fa2cfc
+                    'wms' => 'VuFind\ILS\Driver\Factory::getWMS',
+                ],
+                'invokables' => [
                     'amicus' => 'VuFind\ILS\Driver\Amicus',
                     'claviussql' => 'VuFind\ILS\Driver\ClaviusSQL',
                     'daia' => 'VuFind\ILS\Driver\DAIA',
@@ -465,14 +449,9 @@
                     'solrweb' => 'VuFind\RecordDriver\Factory::getSolrWeb',
                     'summon' => 'VuFind\RecordDriver\Factory::getSummon',
                     'worldcat' => 'VuFind\RecordDriver\Factory::getWorldCat',
-<<<<<<< HEAD
                     'worldcatdiscovery' => 'VuFind\RecordDriver\Factory::getWorldCatDiscovery',
-                ),
-                'invokables' => array(
-=======
-                ],
-                'invokables' => [
->>>>>>> 80fa2cfc
+                ],
+                'invokables' => [
                     'libguides' => 'VuFind\RecordDriver\LibGuides',
                 ],
             ],
@@ -489,11 +468,8 @@
                     'map' => 'VuFind\RecordTab\Factory::getMap',
                     'preview' => 'VuFind\RecordTab\Factory::getPreview',
                     'reviews' => 'VuFind\RecordTab\Factory::getReviews',
-<<<<<<< HEAD
+                    'similaritemscarousel' => 'VuFind\RecordTab\Factory::getSimilarItemsCarousel',
                     'staffviewturtleworldcatdiscovery' => 'VuFind\RecordTab\Factory::getStaffViewTurtleWorldCatDiscovery',
-=======
-                    'similaritemscarousel' => 'VuFind\RecordTab\Factory::getSimilarItemsCarousel',
->>>>>>> 80fa2cfc
                     'usercomments' => 'VuFind\RecordTab\Factory::getUserComments',
                 ],
                 'invokables' => [
@@ -537,14 +513,9 @@
                     'SolrWeb' => 'VuFind\Search\Factory\SolrWebBackendFactory',
                     'Summon' => 'VuFind\Search\Factory\SummonBackendFactory',
                     'WorldCat' => 'VuFind\Search\Factory\WorldCatBackendFactory',
-<<<<<<< HEAD
                     'WorldCatDiscovery' => 'VuFind\Search\Factory\WorldCatDiscoveryBackendFactory',
-                ),
-                'aliases' => array(
-=======
                 ],
                 'aliases' => [
->>>>>>> 80fa2cfc
                     // Allow Solr core names to be used as aliases for services:
                     'authority' => 'SolrAuth',
                     'biblio' => 'Solr',
@@ -689,10 +660,9 @@
                     'Details' => 'StaffViewMARC',
                 ],
                 'defaultTab' => null,
-<<<<<<< HEAD
-            ),
-            'VuFind\RecordDriver\WorldCatDiscovery' => array(
-                'tabs' => array (
+            ],
+            'VuFind\RecordDriver\WorldCatDiscovery' => [
+                'tabs' => [
                     'Holdings (ILS)' => 'HoldingsILS',
                     'Holdings (WCD)' => 'HoldingsWorldCatDiscovery',
                     'Description' => 'Description',
@@ -700,13 +670,8 @@
                     'Reviews' => 'Reviews', 'Excerpt' => 'Excerpt',
                     'Preview' => 'preview',
                     'Details' => 'StaffViewTurtleWorldCatDiscovery',
-                ),
+                ],
                 'defaultTab' => 'Holdings (ILS)',
-            ),
-        ),
-    ),
-);
-=======
             ],
         ],
     ],
@@ -736,7 +701,6 @@
         ],
     ],
 ];
->>>>>>> 80fa2cfc
 
 // Define record view routes -- route name => controller
 $recordRoutes = [
@@ -748,14 +712,9 @@
     'primorecord' => 'PrimoRecord',
     'solrauthrecord' => 'Authority',
     'summonrecord' => 'SummonRecord',
-<<<<<<< HEAD
     'worldcatrecord' => 'WorldcatRecord',
     'worldcatdiscoveryrecord' => 'WorldCatDiscoveryRecord',
-);
-=======
-    'worldcatrecord' => 'WorldcatRecord'
 ];
->>>>>>> 80fa2cfc
 // Record sub-routes are generally used to access tab plug-ins, but a few
 // URLs are hard-coded to specific actions; this array lists those actions.
 $nonTabRecordActions = [
@@ -808,15 +767,10 @@
     'Upgrade/GetSourceDir', 'Upgrade/GetSourceVersion', 'Upgrade/Reset',
     'Upgrade/ShowSQL',
     'Web/Home', 'Web/Results',
-<<<<<<< HEAD
     'Worldcat/Advanced', 'Worldcat/Home', 'Worldcat/Search',
     'WorldCatDiscovery/Advanced', 'WorldCatDiscovery/Home',
     'WorldCatDiscovery/Search',
-);
-=======
-    'Worldcat/Advanced', 'Worldcat/Home', 'Worldcat/Search'
 ];
->>>>>>> 80fa2cfc
 
 // Build record routes
 foreach ($recordRoutes as $routeBase => $controller) {
