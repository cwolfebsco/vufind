<?php foreach ($checkboxFilters as $current): ?>
  <?php
    $isHidden = !($results->getResultTotal() > 0 || $current['selected'] || $current['alwaysVisible']);
    $href = $current['selected']
      ? $results->getUrlQuery()->removeFilter($current['filter'])
      : $results->getUrlQuery()->addFilter($current['filter']);
  ?>
  <div class="facet" data-facet="<?=$this->escapeHtmlAttr($current['filter'])?>">
    <a class="checkbox-filter icon-link<?=$isHidden ? ' hidden' : '' ?>" href="<?=$href ?>">
      <?php if ($current['selected']): ?>
        <span class="sr-only"><?=$this->transEsc('clear_tag_filter') ?></span>
      <?php endif; ?>

      <?= $this->icon($current['selected'] ? 'facet-checked' : 'facet-unchecked', [
          'class' => 'icon-link__icon',
          'data-checked' => $current['selected'] ? 'true' : 'false',
      ]) ?>
      <span class="icon-link__label"><?=$this->transEsc($current['desc']) ?></span>
<<<<<<< HEAD

      <?php if (!$current['selected']): ?>
        <?php
          // Note: we need to ensure the element exists (for deferred side facets) but is empty if count is not
          // available:
          $countEsc = isset($current['count']) ? $this->localizedNumber($current['count']) : '';
        ?>
        <span class="badge avail-count"><?=$countEsc?></span>
      <?php endif; ?>
=======
>>>>>>> d62c0628
    </a>
    <?php if (!$current['selected']): ?>
      <span class="badge avail-count"></span>
    <?php endif; ?>
  </div>
<?php endforeach; ?><|MERGE_RESOLUTION|>--- conflicted
+++ resolved
@@ -16,21 +16,14 @@
           'data-checked' => $current['selected'] ? 'true' : 'false',
       ]) ?>
       <span class="icon-link__label"><?=$this->transEsc($current['desc']) ?></span>
-<<<<<<< HEAD
-
-      <?php if (!$current['selected']): ?>
-        <?php
-          // Note: we need to ensure the element exists (for deferred side facets) but is empty if count is not
-          // available:
-          $countEsc = isset($current['count']) ? $this->localizedNumber($current['count']) : '';
-        ?>
-        <span class="badge avail-count"><?=$countEsc?></span>
-      <?php endif; ?>
-=======
->>>>>>> d62c0628
     </a>
     <?php if (!$current['selected']): ?>
-      <span class="badge avail-count"></span>
+      <?php
+        // Note: we need to ensure the element exists (for deferred side facets) but is empty if count is not
+        // available:
+        $countEsc = isset($current['count']) ? $this->localizedNumber($current['count']) : '';
+      ?>
+      <span class="badge avail-count"><?=$countEsc?></span>
     <?php endif; ?>
   </div>
 <?php endforeach; ?>