--- conflicted
+++ resolved
@@ -1,27 +1,13 @@
-<<<<<<< HEAD
-/*global hierarchySettings, jqEscape, VuFind */
-=======
 /*global hierarchySettings, VuFind */
-
->>>>>>> c32c67df
 
 var hierarchyID, recordID, htmlID, hierarchyContext;
 var baseTreeSearchFullURL;
 
 /* Utility functions */
-<<<<<<< HEAD
-function htmlEncodeId(id)
-{
-  return id.replace(/\W/g, "-"); // Also change Hierarchy/TreeRenderer/JSTree.php
-}
-function html_entity_decode(string, quote_style)
-{
-=======
 function htmlEncodeId(id) {
   return id.replace(/\W/g, "-"); // Also change Hierarchy/TreeRenderer/JSTree.php
 }
 function html_entity_decode(string, quote_style) {
->>>>>>> c32c67df
   var hash_map = {
     '&': '&amp;',
     '>': '&gt;',
@@ -38,12 +24,7 @@
   return tmp_str;
 }
 
-<<<<<<< HEAD
-function getRecord(recordID)
-{
-=======
 function getRecord(recordID) {
->>>>>>> c32c67df
   $.ajax({
     url: VuFind.getPath() + '/Hierarchy/GetRecord?' + $.param({id: recordID}),
     dataType: 'html',
@@ -144,12 +125,8 @@
   });
   return jsonNode;
 }
-<<<<<<< HEAD
-function buildTreeWithXml(cb)
-{
-=======
+
 function buildTreeWithXml(cb) {
->>>>>>> c32c67df
   $.ajax({'url': VuFind.getPath() + '/Hierarchy/GetTree',
     'data': {
       'hierarchyID': hierarchyID,
