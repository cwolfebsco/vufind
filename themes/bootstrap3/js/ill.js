/*global VuFind */
function setUpILLRequestForm(recordId) {
  $("#ILLRequestForm #pickupLibrary").change(function() {
    $("#ILLRequestForm #pickupLibraryLocation option").remove();
    $("#ILLRequestForm #pickupLibraryLocationLabel i").addClass("fa fa-spinner icon-spin");
    var url = VuFind.getPath() + '/AJAX/JSON?' + $.param({
      id: recordId,
      method:'getLibraryPickupLocations',
      pickupLib: $("#ILLRequestForm #pickupLibrary").val()
    });
    $.ajax({
      dataType: 'json',
      cache: false,
      url: url,
      success: function(response) {
        $.each(response.data.locations, function() {
          var option = $("<option></option>").attr("value", this.id).text(this.name);
          if (this.isDefault) {
            option.attr("selected", "selected");
          }
          $("#ILLRequestForm #pickupLibraryLocation").append(option);
        });
        $("#ILLRequestForm #pickupLibraryLocationLabel i").removeClass("fa fa-spinner icon-spin");
      },
<<<<<<< HEAD
      error: function() {
=======
      error: function(response) {
>>>>>>> 8ac5c3be
        $("#ILLRequestForm #pickupLibraryLocationLabel i").removeClass("fa fa-spinner icon-spin");
      }
    });
  });
  $("#ILLRequestForm #pickupLibrary").change();
}<|MERGE_RESOLUTION|>--- conflicted
+++ resolved
@@ -22,11 +22,7 @@
         });
         $("#ILLRequestForm #pickupLibraryLocationLabel i").removeClass("fa fa-spinner icon-spin");
       },
-<<<<<<< HEAD
-      error: function() {
-=======
       error: function(response) {
->>>>>>> 8ac5c3be
         $("#ILLRequestForm #pickupLibraryLocationLabel i").removeClass("fa fa-spinner icon-spin");
       }
     });
