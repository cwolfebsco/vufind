--- conflicted
+++ resolved
@@ -74,10 +74,6 @@
         }
         $writer = new \VuFind\Config\Writer($configFile);
         $writer->set('System', 'autoConfigure', 1);
-<<<<<<< HEAD
-        if ($writer->save()) {
-            $this->flashMessenger()->addSuccessMessage('Auto-configuration enabled.');
-=======
         $success = false;
         try {
             $success = $writer->save();
@@ -85,9 +81,7 @@
             // Failure -- leave $success set to false.
         }
         if ($success) {
-            $this->flashMessenger()
-                ->addMessage('Auto-configuration enabled.', 'success');
->>>>>>> bf7b666b
+            $this->flashMessenger()->addSuccessMessage('Auto-configuration enabled.');
 
             // Reload config now that it has been edited (otherwise, old setting
             // will persist in cache):
