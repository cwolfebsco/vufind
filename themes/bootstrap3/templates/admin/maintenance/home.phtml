--- conflicted
+++ resolved
@@ -2,46 +2,29 @@
     // Set page title.
     $this->headTitle($this->translate('VuFind Administration - System Maintenance'));
 ?>
-
-<<<<<<< HEAD
-  <h3>Utilities</h3>
-  <?=$this->flashmessages()?>
-  <form method="get" action="<?=$this->url('admin/maintenance', array('action' => 'DeleteExpiredSearches'))?>">
-    <label for="del_daysOld" style="font-weight: normal;">Delete unsaved user search histories older than</label>
-    <input id="del_daysOld" type="text" name="daysOld" size="5" value="2"/> days.
-    <input type="submit" name="submit" value="<?=$this->transEsc('Submit')?>"/>
-  </form>
-  <hr />
-  <form method="get" action="<?=$this->url('admin/maintenance', array('action' => 'DeleteExpiredSessions'))?>">
-    <label for="delsess_daysOld" style="font-weight: normal;">Delete user sessions older than</label>
-    <input id="delsess_daysOld" type="text" name="daysOld" size="5" value="2"/> days.
-    <input type="submit" name="submit" value="<?=$this->transEsc('Submit')?>"/>
-  </form>
-  <hr />
-  <form method="get" action="<?=$this->url('admin/maintenance', array('action' => 'ClearCache'))?>">
-    Clear cache(s):
-    <? foreach ($caches as $cache): ?>
-      <input type="checkbox" checked="checked" name="cache[]" value="<?=$this->escapeHtmlAttr($cache)?>" /> <?=$this->escapeHtml($cache) ?>
-    <? endforeach; ?>
-    <input type="submit" name="submit" value="<?=$this->transEsc('Submit')?>"/>
-  </form>
-</div>
-=======
 <div class="row">
   <div class="<?=$this->layoutClass('mainbody')?>">
     <h2><?=$this->transEsc('System Maintenance')?></h2>
->>>>>>> f3103d0e
 
     <h3>Utilities</h3>
     <?=$this->flashmessages()?>
     <form method="get" action="<?=$this->url('admin/maintenance', array('action' => 'DeleteExpiredSearches'))?>">
-      <label for="del_daysOld" style="font-weight: normal;">Delete unsaved user search histories older than</label>
+      <label for="del_daysOld">Delete unsaved user search histories older than</label>
       <input id="del_daysOld" type="text" name="daysOld" size="5" value="2"/> days.
       <input type="submit" name="submit" value="<?=$this->transEsc('Submit')?>"/>
     </form>
+    <hr />
     <form method="get" action="<?=$this->url('admin/maintenance', array('action' => 'DeleteExpiredSessions'))?>">
-      <label for="delsess_daysOld" style="font-weight: normal;">Delete user sessions older than</label>
+      <label for="delsess_daysOld">Delete user sessions older than</label>
       <input id="delsess_daysOld" type="text" name="daysOld" size="5" value="2"/> days.
+      <input type="submit" name="submit" value="<?=$this->transEsc('Submit')?>"/>
+    </form>
+    <hr />
+    <form method="get" action="<?=$this->url('admin/maintenance', array('action' => 'ClearCache'))?>">
+      Clear cache(s):
+      <? foreach ($caches as $cache): ?>
+        <input type="checkbox" checked="checked" name="cache[]" value="<?=$this->escapeHtmlAttr($cache)?>" /> <?=$this->escapeHtml($cache) ?>
+      <? endforeach; ?>
       <input type="submit" name="submit" value="<?=$this->transEsc('Submit')?>"/>
     </form>
   </div>
