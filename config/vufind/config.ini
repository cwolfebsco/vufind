;
; VuFind Configuration
;

; This section controls global system behavior and can usually be left unmodified.
[System]
; Change to false to take the system offline and show an unavailability message;
; note that you can use the NoILS driver (in [Catalog] section below) to keep VuFind
; up during ILS maintenance.
available       = true
; Change to true to see messages about the behavior of the system as part of the
; output -- only for use when troubleshooting problems. See also the access.DebugMode
; setting in permissions.ini to turn on debug using a GET parameter in the request.
debug           = false
; This setting should be set to false after auto-configuration is complete
autoConfigure = true
; This setting specifies a health check file location. If a health check file exists,
; the getServerStatus AJAX call will return an error regardless of actual status
; allowing the server to be disabled from a load-balancer.
;healthCheckFile = /tmp/disable_vufind

; This section will need to be customized for your installation
[Site]
; Base URL is normally auto-detected, but this setting is used when autodetection is
; not possible (i.e. during sitemap generation at the command line).
url             = http://library.myuniversity.edu/vufind
; Set to true if VuFind is behind a reverse proxy (typically Apache with mod_proxy),
; make sure your reverse proxy sets the necessary headers.
;reverse_proxy    = true
email           = support@myuniversity.edu
; The title of your site, used in some messages and (by default) page <title> tags.
; Including site title in page titles is recommended to improve browser tab
; navigation for users with screen readers. However, if you wish to remove this from
; titles or change the order/layout, you can customize the title_wrapper translation
; in your language files to remove or relocate the %%siteTitle%% token.
title           = "Library Catalog"
; The separator used between page name and site name in the <title> tag of pages.
titleSeparator = "::"
; This is the default theme for non-mobile devices (or all devices if mobile_theme
; is disabled below). Available standard themes:
;   bootstrap3 = HTML5 theme using Bootstrap 3 + jQuery libraries, with minimal styling
;   bootprint3 = bootstrap3 theme with more attractive default styling applied
;                (named after the earlier, now-deprecated blueprint theme)
;   sandal     = bootstrap3 theme with a "flat" styling applied (a newer look
;                than bootprint3).
theme           = sandal

; Uncomment the following line to use a different default theme for mobile devices.
; You may not wish to use this setting if you are using one of the Bootstrap-based
; standard themes since they support responsive design.
;mobile_theme    = mobile

; Automatic asset minification and concatenation setting. When active, HeadScript
; and HeadLink will concatenate and minify all viable files to reduce requests and
; load times. This setting is off by default.
;
; This configuration takes the form of a semi-colon separated list of
; environment:configuration pairs where "environment" is a possible APPLICATION_ENV
; value (e.g. 'production' or 'development') or '*'/no prefix for all contexts.
; Possible values for 'configuration' within each environment are 'js', 'css',
; 'off'/false, 'on'/true/'*'. This allows global enabling/disabling of the pipeline
; or separate configurations for different types of resources. Multiple configuration
; values may be comma-separated -- e.g. 'js,css'.
;
; Example: "development:off; production:js,css"
;asset_pipeline = "production:js"

; File size limit for inlining of css @import resources in kilobytes when the asset
; pipeline is enabled (see above) for css files. Set to 0 to disable inlining. Note
; that you will need to delete any css files from local/cache/public directory for
; changes to this setting to take effect.
;
; N.B. The default here is 0 for compatibility with the content security policy.
; A suggested non-zero value is 5, which improves performance by avoiding http
; requests for small images, but any non-zero value requires that data: URIs are
; added as allowed for images in contentsecuritypolicy.ini e.g. with the following
; line:
; img-src[] = "data:"
asset_pipeline_max_css_import_size = 0

; This is a comma-separated list of themes that may be accessed via the ?ui GET
; parameter.  Each entry has two parts: the value used on the URL followed by the
; actual theme name.  For example, http://library.myuniversity.edu/vufind?ui=theme1
; would load the myTheme1 theme with the setting shown below.  Note that the values
; of "standard" and "mobile" are reserved for the default and mobile themes defined
; above.
;alternate_themes = theme1:myTheme1,theme2:myTheme2

; This is a comma-separated list of theme options that will be displayed to the user
; as a drop-down.  Each entry has two parts: a value for the "ui" GET parameter and
; an on-screen description.  "standard" refers to the "theme" setting above, "mobile"
; refers to the "mobile_theme" setting, and all other values must be defined in
; alternate_themes above.  When commented out, no drop-down theme list will display.
;selectable_themes = "standard:Standard Theme,mobile:Mobile Theme"

; Use the browser language setting to set the VuFind language.
browserDetectLanguage = true
language        = en    ; default -- more options available in [Languages] below.
locale          = en_US
; Comma-separated list of fallback languages to check when a translation is missing
; from the active language. Default fallback languages are the default language above
; and "en". Note that for changes to take effect, the language cache directory may
; need to be cleared.
;fallback_languages = "en-gb,de"

; Set this to specify a default ISO 4217 currency code (used on the fines screen).
; If omitted, the default currency for the locale above will be used.
;defaultCurrency = USD
; Find valid timezone values here:
;   http://www.php.net/manual/en/timezones.php
timezone        = "America/New_York"
; A string used to format user interface date strings using the PHP date() function
; default is m-d-Y (MM-DD-YYYY 01-01-2010)
displayDateFormat = "m-d-Y"
; A string used to format user interface time strings using the PHP date() function
; default is H:i (HH:MM 23:01)
displayTimeFormat = "H:i"
; The base VuFind URL will load this controller unless the user is logged in:
defaultModule   = Search
; When defaultModule is used, this action will be triggered (default = Home)
;defaultAction = Home
; The base VuFind URL will load this controller when the user is logged in:
defaultLoggedInModule = MyResearch
; When defaultLoggedInModule is used, this action will be triggered (default = Home)
;defaultLoggedInAction = Home
; The search backend that VuFind will use in search boxes when nothing else is
; specified (e.g. on user account pages, search history, etc.). Default = Solr
;defaultSearchBackend = Solr
; The route VuFind will send users to following a log out operation. Set to false
; or omit to attempt to retain the user's current context after log out.
;logOutRoute = home
; Default tab to display when a record is viewed (see also RecordTabs.ini):
defaultRecordTab = Holdings
; Hide the holdings tab if no holdings are available from the ILS; note that this
; feature requires your ILS driver to support the hasHoldings() method.
hideHoldingsTabWhenEmpty = false
; Whether to load the default tab through AJAX (which brings some performance
; gain but breaks compatibility with non-Javascript-enabled browsers; off by default)
;loadInitialTabWithAjax = true
; The holdingsTemplate to use to display the ILS holdings (defaults to standard).
; See the templates/RecordTab/holdingsils subdirectory of your theme for options.
;holdingsTemplate = extended
; This page will show by default when a user accesses the MyResearch module:
defaultAccountPage = Favorites
; Allow access to the Admin module? (See the access.AdminModule setting in
; permissions.ini for more granular ways to restrict Admin access).
admin_enabled = false
; Show sidebar on the left side instead of right
sidebarOnLeft = false
; Invert the sidebarOnLeft setting for right-to-left languages?
mirrorSidebarInRTL = true
; Put search result thumbnails on the left (true) or right (false)
resultThumbnailsOnLeft = true
; Put favorites list thumbnails on the left (true) or right (false)
listThumbnailsOnLeft = true
; Put hold/checkedout/ILL/etc. item thumbnails on the left (true) or right (false)
accountThumbnailsOnLeft = true
; Show thumbnail on opposite side in right-to-left languages?
mirrorThumbnailsRTL = true
; Handle menu as an offcanvas slider at mobile sizes (in bootstrap3-based themes)
offcanvas = false
; Show (true) / Hide (false) Book Bag - Default is Hide.
showBookBag = false
; Set the maximum amount of items allowed in the Book Bag - Default is 100
bookBagMaxSize = 100
; Show individual add/remove bookbag buttons in search results? (Supersedes cart
; checkboxes and bulk action buttons unless showBulkOptions is true).
bookbagTogglesInSearch = true
; Display bulk items (export, save, etc.) and checkboxes on search result screens?
showBulkOptions = false
; Should users be allowed to save searches in their accounts?
allowSavedSearches = true
; Some VuFind features can be made compatible with non-Javascript browsers at
; a performance cost. By default, this compatibility is disabled, but it can
; be turned on here. Note that even with this setting turned on, some features
; still require Javascript; this simply improves compatibility for certain
; features (such as display of hierarchies).
nonJavascriptSupportEnabled = false
; Generator value to display in an HTML header <meta> tag:
generator = "VuFind 9.1"

; This section allows you to configure the mechanism used for storing user
; sessions.  Available types: File, Memcache, Database, Redis.
; Some of the settings below only apply to specific session handlers;
; such settings are named with an obvious prefix.  Non-prefixed settings
; are global to all handlers.
[Session]
type                        = File
lifetime                    = 3600 ; Session lasts for 1 hour
; Should stored session data be encrypted?
secure = false
; Keep-alive interval in seconds. When set to a positive value, the session is kept
; alive with a JavaScript call as long as a VuFind page is open in the browser.
; Default is 0 (disabled). When keep-alive is enabled, session lifetime above can be
; reduced to e.g. 600.
;keepAlive = 60
;file_save_path              = /tmp/vufind_sessions
;memcache_host               = localhost
;memcache_port               = 11211
;memcache_connection_timeout = 1
; The name of the PHP client library to use for connecting to Memcache (can be either
; "Memcache" or "Memcached"); default is "Memcache". Note that if you change from one
; library to another, you should flush your cache to avoid problems caused by
; inconsistencies in data encoding between the two libraries.
;memcache_client             = Memcache
;
; Settings related to Redis-based sessions; default values are listed below
;redis_host               = localhost
;redis_port               = 6379
;redis_connection_timeout = 0.5
;redis_db                 = 0
;redis_user               = username (optional)
;redis_auth               = some_secret_password
;redis_version            = 3
;redis_standalone         = true

; This section controls how VuFind creates cookies (to store session IDs, bookbag
; contents, theme/language settings, etc.)
[Cookies]
; In case there are multiple VuFind instances on the same server and they should not
; share cookies/sessions, this option can be enabled to limit the session to the
; current path. Default is false, which will place cookies at the root directory.
;limit_by_path = true
; If VuFind is only accessed via HTTPS, this setting can be enabled to disallow
; the browser from ever sending cookies over an unencrypted connection (i.e.
; before being redirected to HTTPS). Default is false.
;only_secure = true
; Whether to set cookies set by the server (apart from cart function) "HTTP only" so
; that they cannot be accessed by scripts. Default is true.
;http_only = false
; Set the domain used for cookies (sometimes useful for sharing the cookies across
; subdomains); by default, cookies will be restricted to the current hostname.
;domain = ".example.edu"
; This sets the session cookie's name. Comment this out to use the default
; PHP_SESS_ID value. If running multiple versions of VuFind (or multiple PHP
; applications) on the same host, it is strongly recommended to give each a
; different session_name setting to avoid data contamination.
session_name = VUFIND_SESSION
; Set the SameSite attribute used for cookies. Default is Lax. See e.g.
; https://developer.mozilla.org/en-US/docs/Web/HTTP/Headers/Set-Cookie/SameSite for
; more information
;sameSite = "Lax"
; Whether to ask for cookie consent (required e.g. for GDPR compliance). Default is
; false. See also CookieConsent.yaml for cookie categories and other settings.
;consent = false
; Categories to enable for cookie consent. This is a comma-separated list of
; categories defined in CookieConsent.yaml. Default is "essential".
;consentCategories = "essential,matomo"
; Cookie consent revision. If you change the categories or do any other major changes
; in CookieConsent.yaml, you will need to increase revision as well so that users get
; prompted for consent.
;consentRevision = 0

; Please set the ILS that VuFind will interact with.
;
; Available drivers:
;   - Aleph
;   - Alma
;   - Amicus
;   - ComposedDriver (combining multiple drivers)
;   - DAIA (using either XML or JSON API)
;   - Demo (fake ILS driver returning complex responses)
;   - Evergreen
;   - Folio
;   - GeniePlus
;   - Horizon (basic database access only)
;   - HorizonXMLAPI (more features via API)
;   - Innovative (for INNOPAC; see also SierraRest)
;   - Koha (basic database access only)
;   - KohaILSDI (more features via ILS-DI API)
;   - KohaRest (the most feature-complete Koha driver using Koha's REST API. Requires
;     at least Koha 20.05 and the koha-plugin-rest-di extension found at:
;     https://github.com/natlibfi/koha-plugin-rest-di)
;   - MultiBackend (to chain together multiple drivers in a consortial setting)
;   - NewGenLib
;   - NoILS (for users with no ILS, or to disable ILS features during maintenance),
;   - PAIA
;   - Polaris
;   - Sample (fake ILS driver returning bare-minimum data)
;   - SierraRest (accesses Sierra via REST API)
;   - Symphony (uses native SirsiDynix APIs)
;   - Unicorn (also applies to Symphony; requires installation of connector found at:
;     http://code.google.com/p/vufind-unicorn/)
;   - Virtua
;   - Voyager (database access only; for Voyager 6+)
;   - VoyagerRestful (for Voyager 7+ w/ RESTful web services)
;   - XCNCIP2 (for XC NCIP Tookit v2.x)
;
; If you haven't set up your ILS yet, two fake drivers are available for testing
; purposes. "Sample" is fast but does very little; "Demo" simulates more
; functionality of a real ILS but may slow down your system by performing extra
; searches. If you don't plan to use an ILS, the NoILS driver is your best option.
;
; Note: Enabling most of the features in this section will only work if you use an
; ILS driver that supports them; not all drivers support holds/renewals.
[Catalog]
driver          = Sample

; If true, the user will be presented with a login form for entering ILS credentials
; when attempting to access ILS functionality without working cached credentials.
; If false, the user will instead see an error screen. You should use the false value
; here when the user's ILS credentials are automatically loaded into the database via
; [Authentication] and related configuration, and you never expect a user to manually
; provide these details.
;
; Note: if you disable user login, this can also have implications for the
; library_cards setting (see below).
allowUserLogin = true

; loadNoILSOnFailure - Whether or not to load the NoILS driver if the main driver fails
loadNoILSOnFailure = false

; healthCheckId - When performing ILS health checks (see the IlsStatusMonitor block
; described in searches.ini for more details), VuFind will look up the status of a
; bibliographic record and ensure the response is well-formed. By default, it uses
; a bibliographic record ID of "1". If your ILS does not accept "1" as a valid
; identifier, you can specify a different health check record ID here.
;healthCheckId = 12345

; List of search backends that contain records from your ILS (defaults to Solr
; unless set otherwise). You can set ilsBackends = false to disable ILS status
; loading entirely.
;ilsBackends[] = Solr

; This setting determines how and when hold / recall links are displayed.
; Legal values:
; - all (Show links for all items - Place Hold for Available Items and Place Recall
;   for unavailable items)
; - availability (Only show recall links if ALL items on bib are currently
;   unavailable)
; - disabled (Never show hold/recall links)
; - driver (Use ILS driver to determine which items may be held/recalled; best option
;   if available, but not supported by all drivers)
; - holds (Only show links for available items)
; - recalls (Only show links for unavailable items)
; default is "all"
holds_mode = "all"

; Set this to true if you want to allow your ILS driver to override your holds_mode
; setting on a record-by-record basis; this may be useful for local customizations,
; but in most cases you should leave this setting unchanged.  Overrides are ignored
; for mode settings of "driver" or "disabled."
allow_holds_override = false

; Determines if holds can be cancelled or not. Options are true or false.
; default is false
cancel_holds_enabled = false

; Determines if storage retrieval requests can be cancelled or not.
; Options are true or false.
; default is false
cancel_storage_retrieval_requests_enabled = false

; Determines if ILL requests can be cancelled or not.
; Options are true or false.
; default is false
cancel_ill_requests_enabled = false

; Determines if item can be renewed or not. Options are true or false.
; default is false
renewals_enabled = false

; Determines if title level holds are displayed or not.
; Legal values:
; - disabled (Never show title Holds - Default)
; - always (Always show title Holds)
; - availability (Only show title holds if ALL items on bib are currently
;   unavailable)
; - driver (Use ILS driver to determine which items may be held/recalled; best option
;   if available, but not supported by all drivers)
title_level_holds_mode = "disabled"

; Determines how holdings are grouped in the record display, using fields from
; the item information provided by the ILS driver.
;
; Most commonly-used values:
; - holdings_id,location (Use holdings record id if available, location name as
;   secondary - Default)
; - location (Use location name)
;
; See https://vufind.org/wiki/development:plugins:ils_drivers#getholding for
; more options (though not every ILS driver supports every possible value).
;
; Note that there may also be driver-specific values outside of the specification,
; such as:
; - item_agency_id (XCNCIP2 driver's Agency ID, which may be useful in consortial
;   environments)
;
; You may use multiple group keys (delimited by comma), e.g.,
; - item_agency_id,location
;holdings_grouping = holdings_id,location

; Text fields such as holdings_notes gathered from items to be displayed in each
; holdings group in the display order.
; The default list is 'holdings_notes', 'summary', 'supplements' and 'indexes'. The
; deprecated field 'notes' is used as an alias for 'holdings_notes'.
; Note that displayed information depends on what the ILS driver returns.
;holdings_text_fields[] = 'holdings_notes'
;holdings_text_fields[] = 'summary'

; Whether support for multiple library cards is enabled. Default is false.
;
; Note: to create library cards through a manual form, users will require
; the allowUserLogin setting (see above) to be enabled as well.
;library_cards = true

; Whether support for connecting multiple library cards via authentication is
; enabled. This is currently only supported for Shibboleth. Default is false.
; See https://vufind.org/wiki/configuration:shibboleth:library_cards for details.
;auth_based_library_cards = true

; The number of checked out items to display per page; 0 for no limit (may cause
; memory problems for users with huge numbers of items). Default = 50.
;checked_out_page_size = 50

; The number of historic loans to display per page; 0 for no limit (may cause
; memory problems for users with a large number of historic loans). Default = 50
;historic_loan_page_size = 50

; Whether to display the item barcode for each loan. Default is false.
;display_checked_out_item_barcode = true

; Whether to display items without barcodes in the Holdings tab. Prior to VuFind
; 9.0, hiding items without barcodes was VuFind's default behavior. The current
; default value is true -- to always display ALL items.
; If you need to apply more complex filtering rules to Holdings display, you
; can extend/override the VuFind\View\Helper\Root\Holdings::holdingIsVisible method.
;display_items_without_barcodes = true

; This section controls features related to user accounts
[Account]
; Allow the user to set a home library through the Profile screen, which will
; override ILS-provided default pickup locations throughout the system.
set_home_library = true

; Allow the user to "subscribe" to search history entries in order to receive
; email notifications of new search results.
schedule_searches = false

; Should we always send a scheduled search email the first time we run notices
; after a user has subscribed (true), or should we only send an email when there
; is actually something new (false, default)
force_first_scheduled_email = false

; When schedule_searches is set to true, you can customize the schedule frequencies
; here -- just use the number of days between notifications in the brackets. Labels
; will be run through the translator.
;scheduled_search_frequencies[0] = schedule_none
;scheduled_search_frequencies[1] = schedule_daily
;scheduled_search_frequencies[7] = schedule_weekly

; This section allows you to determine how the users will authenticate.
; You can use an LDAP directory, the local ILS (or multiple ILSes through
; the MultiILS option), the VuFind database (Database), a hard-coded list of
; access passwords (PasswordAccess), AlmaDatabase (combination
; of VuFind database and Alma account), Shibboleth, SIP2, CAS, Facebook, Email or
; some combination of these (via the MultiAuth or ChoiceAuth options).
;
; The Email method is special; it is intended to be used through ChoiceAuth in
; combination with Database authentication (or any other method that reliably stores
; the user's email address) to make it possible to log in by receiving an
; authentication link at the email address stored in VuFind's database. Email is
; also supported as the primary authentication mechanism for some ILS drivers (e.g.
; Alma). In these cases, ChoiceAuth is not needed, and ILS should be configured as
; the Authentication method; see the ILS driver's configuration for possible options.
;
; Also note that the Email method stores hashes in your database's auth_hash table.
; You should run the "php $VUFIND_HOME/public/index.php util expire_auth_hashes"
; utility periodically to clean out old data in this table.
[Authentication]
;method          = LDAP
;method         = ILS
method         = Database
;method         = AlmaDatabase
;method         = Shibboleth
;method         = SIP2
;method         = CAS
;method         = MultiAuth
;method         = ChoiceAuth
;method         = MultiILS
;method         = Facebook
;method         = PasswordAccess
;method         = Email
;method         = SimulatedSSO ; FOR TESTING ONLY -- see SimulatedSSO.ini

; This setting only applies when method is set to ILS.  It determines which
; field of the ILS driver's patronLogin() return array is used as the username
; in VuFind's user database.  If commented out, it defaults to cat_username
; (the recommended setting in most situations).
;ILS_username_field = cat_username

; Whether or not to hide the Login Options; note that even when this is set to
; false, ILS driver settings may be used to conditionally hide the login. See
; hideLogin in the [Settings] section of NoILS.ini for an example.
hideLogin = false

; When set to true, uses AJAX calls to annotate the account menu with
; notifications (overdue items, total fines, etc.)
enableAjax = true

; When set to true, replicates the account menu as a drop-down next to the
; account link in the header.
enableDropdown = false

; Setting this to false will turn off password hashing and store user passwords
; in plain text, which is NOT RECOMMENDED, but may be useful if you are in the
; process of migrating data from a very old VuFind release that predates password
; hashing. DO NOT CHANGE under other circumstances. Also note that this setting
; only applies when method = Database or AlmaDatabase above.
hash_passwords = true

; Allow users to recover passwords via email (if supported by Auth method)
; You can set the subject of recovery emails in your
; language files under the term "recovery_email_subject"
recover_password = false
; Time (seconds) before another recovery attempt can be made
recover_interval      = 60
; Length of time before a recovery hash can no longer be used (expires)
; Default: Two weeks
recover_hash_lifetime = 1209600

; Allow users to set change their email address (if supported by Auth method).
; When turning this on, it is also strongly recommended to turn on verify_email
; below.
change_email = false

; Allow users to set change their passwords (if supported by Auth method)
change_password = true

; Force users to verify their email address before being able to log in
; (only if method=Database) or make changes to it (if change_email=true).
; If you wish to customize the email messages used by the system, see the
; translation strings starting with verify and change_notification, as well as
; the notify-email-change.phtml and verify-email.phtml Email templates.
verify_email = false

; Set this to false if you would like to store catalog passwords in plain text
encrypt_ils_password = false

; This is the key used to encrypt and decrypt catalog passwords.  This must be
; filled in with a random string value when encrypt_ils_passwords is set to true.
; Note: aes requires a key exactly 32 characters long.
; 32 chars ->        "--------------------------------"
ils_encryption_key = false

; This is the algorithm used to encrypt and decrypt catalog passwords.
; A symmetrical encryption algorithm must be used.
; You can use openssl_get_cipher_methods() to see available options on your system.
; Common choices: blowfish (deprecated -- do not use), aes (recommended), cast, sm4
; If you want to convert from one algorithm to another, run this from $VUFIND_HOME:
;   php public/index.php util switch_db_hash oldhash:oldkey (or none) newhash:newkey
ils_encryption_algo = "aes"

; This setting may optionally be uncommented to restrict the email domain(s) from
; which users are allowed to register when using the Database or AlmaDatabase method.
;legal_domains[] = "myuniversity.edu"
;legal_domains[] = "mail.myuniversity.edu"

; Specify default minimum and maximum new username length (Auth method may override
; this).
;minimum_username_length = 3
;maximum_username_length = 32
; Specify default limit of accepted characters in the username. Allowed values
; are "numeric", "alphanumeric" or a regular expression.
; The following default requires the username to consist of printable characters
; allowed in email addresses (i.e. !#$%&'*+-/=?^_`{|}~) and letters and decimal
; numbers in any script (see
; https://www.php.net/manual/en/regexp.reference.unicode.php for more information):
username_pattern = "([\\x21\\x23-\\x2B\\x2D-\\x2F\\x3D\\x3F\\x40\\x5E-\\x60\\x7B-\\x7E\\p{L}\\p{Nd}]+)"
; Specify default hint about what the username may contain when using a regexp
; pattern. May be text or a translation key. The "numeric" and "alphanumeric"
; patterns have translated default hints.
username_hint = username_only_letters_numbers_and_basic_punctuation

; Specify default minimum and maximum password length (Auth method may override
; this).
;minimum_password_length = 4
;maximum_password_length = 32
; Specify default limit of accepted characters in the password. Allowed values
; are "numeric", "alphanumeric" or a regular expression
;password_pattern = "(?=.*\d)(?=.*[a-z])(?=.*[A-Z])"
; Specify default hint about what the password may contain when using a regexp
; pattern. May be text or a translation key. The "numeric" and "alphanumeric"
; patterns have translated default hints.
;password_hint = "Include both upper and lowercase letters and at least one number."

; Uncomment this line to switch on "privacy mode" in which no user information
; will be stored in the database. Note that this is incompatible with social
; features, password resets, and many other features. It is not recommended for
; use with "Database" or "AlmaDatabase" authentication, since the user will be
; forced to create a new account upon every login.
;privacy = true

; Allow a user to delete their account. Default is false.
;account_deletion = true
; Whether comments added by a user are deleted when they remove their account.
; Default is true.
;delete_comments_with_user = false
; Whether ratings added by a user are deleted when they remove their account.
; Default is true.
;delete_ratings_with_user = false

; "Remember me" functionality for listed login methods. If the user chooses to save the login,
; a login token cookie and a database entry will be created. Users' browser information will be 
; stored and browser detection is handled by get_browser(), so make sure to have a recent
; browscap.ini file configured in PHP. The implementation is based on Improved Persistent
; Login Cookie Best Practice, see https://gist.github.com/oleg-andreyev/9dcef18ca3687e12a071648c1abff782
;persistent_login = "database,multiils"

; Persistent login token lifetime in days
;persistent_login_lifetime = 60

; Subject for the email sent after a suspicious login has been detected.
; Default email subject will be the translation for
; "login_warning_email_subject" and any custom value used here
; will also be run through the translator.
;login_warning_email_subject = "Alert: Suspicious login detected"

; See the comments in library/VF/Auth/MultiAuth.php for full details
; on using multiple authentication methods.  Note that MultiAuth assumes login
; with username and password, so some methods (i.e. Shibboleth) may not be
; compatible.
;[MultiAuth]
;method_order   = ILS,LDAP
;filters = "username:trim,password:trim"

; Present two auth options on the login screen. Each choice given must also be
; configured in its relevant section. (The code should allow for more than 2
; choices, but styling would need to be expanded / modified)
;
; WARNING! This module does not account for the possibility that the auth
; choices you present may return different usernames. You would want a user to
; be able to log in via any method and see the same account. To make sure that
; is the case, you should ensure that the usernames given by the authentication
; methods themselves are the same for any given user.
;[ChoiceAuth]
;choice_order = Shibboleth,Database

; This section defines the location/behavior of the Solr index and requires no
; changes for most installations
[Index]
; url can also be an array of servers. If so, VuFind will try the servers one by one
; until one can be reached. This is only useful for advanced fault-tolerant Solr
; installations.
url             = http://localhost:8983/solr
; Default bibliographic record index name (core or collection)
default_core    = biblio
; Default authority record index name (core or collection)
default_authority_core = authority
; This setting needs to match the <maxBooleanClauses> setting in your solrconfig.xml
; file; when VuFind has to look up large numbers of records using ID values, it may
; have to restrict the size of its result set based on this limitation.
maxBooleanClauses = 1024
; This is the timeout in seconds when communicating with the Solr server.
timeout = 30
; This is the Dismax handler to use if nothing is specified in searchspecs.yaml.
; You can choose dismax for standard Dismax (the default) or edismax for Extended
; Dismax, or you can configure your own custom handler in solrconfig.xml.
default_dismax_handler = dismax
; This is the number of records to retrieve in a batch e.g. when building a record
; hierarchy. A higher number results in fewer round-trips but may increase Solr's
; memory usage. Default is 1000. Set to false to disable use of cursors in retrieval
; (which is only necessary if your local custom code leverages Solr features which
; are incompatible with cursorMark usage).
;cursor_batch_size = 1000
; This limits the number of records to retrieve in a batch e.g. when retrieving
; records for a list. Default is 100 which should be a good number to avoid
; memory problems.
;record_batch_size = 100

; Enable/Disable searching reserves using the "reserves" Solr index.  When enabling
; this feature, you need to run the util/index_reserves.php script to populate the
; new index.
[Reserves]
search_enabled  = false

; This section requires no changes for most installations; if your SMTP server
; requires authentication, you can fill in a username and password below.
[Mail]
host            = localhost
port            = 25
;username       = user
;password       = pass
; The server name to report to the upstream mail server when sending mail.
;name = vufind.myuniversity.edu
; If a login is required you can define which protocol to use for securing the
; connection. If no explicit protocol ('tls' or 'ssl') is configured, a protocol
; based on the configured port is chosen (587 -> tls, 487 -> ssl).
;secure         = tls
; This setting enforces a limit (in seconds) on the lifetime of an SMTP
; connection, which can be useful when sending batches of emails, since it can
; help avoid errors caused by server timeouts. Comment out the setting to disable
; the limit.
connection_time_limit = 60
; Uncomment this setting to disable outbound mail but simulate success; this
; is useful for interface testing but should never be used in production!
;testOnly = true
; If set to false, users can send anonymous emails; otherwise, they must log in first
require_login   = true
; Should we put the logged-in user's address in the "from" field by default?
user_email_in_from = false
; Should we put the logged-in user's address in the "to" field by default?
user_email_in_to = false
; Should the user be allowed to edit email subject lines?
user_editable_subjects = false
; How many recipients is the user allowed to specify? (use 0 for no limit)
maximum_recipients = 1
; Populate the "from" field with this value if user_email_in_from is false and/or no
; user is logged in:
;default_from = "no-reply@myuniversity.edu"
; Should we hide the "from" field in email forms? If no from field is visible, emails
; will be sent based on user_email_in_from and default_from above, with the email
; setting from the [Site] section used as a last resort.
disable_from = false
; From field override. Setting this allows keeping the "from" field in email forms
; but will only use it as a reply-to address. The address defined here is used as the
; actual "from" address.
; Note: If a feature explicitly sets a different reply-to address (for example,
; Feedback forms), the original from address will NOT override that reply-to value.
;override_from = "no-reply@myuniversity.edu"

; Being a special case of mail message, sending record results via SMS ("Text this")
; may be "enabled" or "disabled" ("enabled" by default).
; Should you choose to leave it enabled, see also sms.ini for further
; configuration options.
sms = enabled

; Set this value to "database" to shorten links sent via email/SMS and
; store its path in the database (default "none").
url_shortener = none

; Which method to use for generating the short link key. Options:
; - base62: Base62-encode the database row ID (insecure, but makes very short URLs)
; - md5: Create a salted MD5 hash of the URL (DEFAULT: more private, but also longer)
; ...or any hash algorithm supported by PHP's hash() function.
url_shortener_key_type = md5

; Which redirect mechanism to use when shortlinks are resolved.
; threshold:1000 (default) : If the URL is shorter than the given size, HTTP is used, else HTML.
; html                     : HTML meta redirect after 3 seconds with infobox.
; http                     : Use HTTP location header for redirects.
;                            May cause problems if the HTTP header is longer than 8192 bytes
;                            due to long URL's.
;url_shortener_redirect_method = threshold:1000

; This section needs to be changed to match your database connection information
[Database]
; Connection string format is [platform]://[username]:[password]@[host]:[port]/[db]
; where:
; [platform] = database platform (mysql, oci8 or pgsql)
; [username] = username for connection
; [password] = password for connection (optional)
; [host] = host of database server
; [port] = port of database server (optional)
; [db] = database name
database          = mysql://root@localhost/vufind

; Should SSL be enabled on connections? (Currently only supported for MySQL).
; IMPORTANT: when using Linux, if your database connection string above uses
; "localhost", MySQL will automatically use a Unix socket connection. To force
; an SSL connection, change "localhost" to the IP address (e.g. "127.0.0.1").
use_ssl = false

; When use_ssl above is true, the SSL certificate used by MySQL will not be
; verified by default. This is usually a self-signed certificate that cannot be
; easily verified. Skipping verification will not prevent traffic from being
; securely encrypted, it simply means that you trust the validity of the
; certificate being used by your server. If you do switch this to true in order
; to force certificate verification, additional configuration may be needed to
; successfully connect and ensure actual certificate verification occurs.
; For PHP, you should fill in the security-related settings in extra_options
; below; for Java (used by the MARC import tool), see the "Connecting Securely
; Using SSL" section of the Connector/J manual for details.
verify_server_certificate = false

; This setting can be used to send additional options to the Laminas DB adapter.
; This is useful for advanced features unsupported by settings above, such as
; detailed SSL security configuration.
;extra_options[client_key] = "/path/to/key"
;extra_options[client_cert] = "/path/to/cert"
;extra_options[ca_cert] = "/path/to/ca_cert"
;extra_options[ca_path] = "/path/to/ca"

; If your database (e.g. PostgreSQL) uses a schema, you can set it here:
;schema = schema_name

; The character set of the database -- utf8 and utf8mb4 are currently the only
; supported values, and utf8mb4 is the default if no value is set here. If you have
; a legacy VuFind 1.x database encoded in latin1, please upgrade it to utf8 using
; VuFind 7.x or earlier.
;charset = utf8

; Reduce access to a set of single passwords
; This is only used when Authentication method is PasswordAccess. See above.
; Recommended to be used in conjunction with very restricted permissions.ini settings
; and with most social settings disabled
;[PasswordAccess]
; access_user is a map of users to passwords
; entering a correct password will login as that user
;access_user[user] = password
;access_user[admin] = superpassword

; LDAP is optional.  This section only needs to exist if the
; Authentication Method is set to LDAP.  When LDAP is active,
; host, port, basedn and username are required.
;[LDAP]
; Prefix the host with ldaps:// to use LDAPS; omit the prefix for standard
; LDAP with TLS.
;host            = ldap.myuniversity.edu
;port            = 389       ; LDAPS usually uses port 636 instead
; By default, when you use regular LDAP (not LDAPS), VuFind uses TLS security.
; You can set disable_tls to true to bypass TLS if your server does not support
; it. Note that this setting is ignored if you use ldaps:// in the host setting.
;disable_tls     = false
;basedn          = "o=myuniversity.edu"
;username        = uid
; separator string for mapping multi-valued ldap-fields to a user attribute
; if no separator is given, only the first value is mapped to the given attribute
;separator = ';'
; Optional settings to map fields in your LDAP schema to fields in the user table
; in VuFind's database -- the more you fill in, the more data will be imported
; from LDAP into VuFind:
;firstname       = givenname
;lastname        = sn
;email           = mail
;cat_username    =
;cat_password    =
;college         = studentcollege
;major           = studentmajor
; If you need to bind to LDAP with a particular account before
; it can be searched, you can enter the necessary credentials
; here.  If this extra security measure is not needed, leave
; these settings commented out.
;bind_username   = "uid=username o=myuniversity.edu"
;bind_password   = password

; SIP2 is optional.  This section only needs to exist if the
; Authentication Method is set to SIP2.
;[SIP2]
;host            = ils.myuniversity.edu
;port            = 6002

; Shibboleth is optional.  This section only needs to exist if the
; Authentication Method is set to Shibboleth. Be sure to set up authorization
; logic in the permissions.ini file to filter users by Shibboleth attributes.
;[Shibboleth]
; Server param with the identity provider entityID if a Shibboleth session exists.
; If omitted, Shib-Identity-Provider is used.
;idpserverparam = Shib-Identity-Provider
; Optional: Session ID parameter for SAML2 single logout support. If omitted, single
; logout support is disabled. Note that if SLO support is enabled, Shibboleth session
; ID's are tracked in external_session table which may need to be cleaned up with the
; util/expire_external_sessions command line utility. See
; https://vufind.org/wiki/configuration:shibboleth for more information on how
; to configure the single logout support.
;session_id = Shib-Session-ID
; Check for expired session - user is automatically logged out when Shibboleth
; session is not present (default = true if unset); note that expiration check
; also requires session_id to be set above.
;checkExpiredSession = false
; Optional: you may set attribute names and values to be used as a filter;
; users will only be logged into VuFind if they match these filters.
;userattribute_1       = entitlement
;userattribute_value_1 = urn:mace:dir:entitlement:common-lib-terms
;userattribute_2       = unscoped-affiliation
;userattribute_value_2 = member
; Set to true when shibboleth attributes must be read from headers instead of
; environment variables - for example if you use proxy server and shibboleth is
; running on proxy side. In that case you should protect against header spoofing:
; see https://wiki.shibboleth.net/confluence/display/SP3/SpoofChecking for details
;use_headers           = false
; Required: the attribute Shibboleth uses to uniquely identify users.
;username              = persistent-id
; Required: Shibboleth login URL.
;login                 = https://shib.myuniversity.edu/Shibboleth.sso/Login
; Optional: Shibboleth logout URL.
;logout                = https://shib.myuniversity.edu/Shibboleth.sso/Logout
; Optional: URL to forward to after Shibboleth login (if omitted,
; defaultLoggedInModule from [Site] section will be used).
;target                = https://shib.myuniversity.edu/vufind/MyResearch/Home
; Optional: provider_id (entityId) parameter to pass along to Shibboleth login.
;provider_id           = https://idp.example.edu/shibboleth-idp
; Some or all of the following entries may be uncommented to map Shibboleth
; attributes to user database columns:
;cat_username = HTTP_ALEPH_ID
;cat_password = HTTP_CAT_PASSWORD
;email = HTTP_MAIL
;firstname = HTTP_FIRST_NAME
;lastname = HTTP_LAST_NAME
;college = HTTP_COLLEGE
;major = HTTP_MAJOR
;home_library = HTTP_HOME_LIBRARY
; Enable if you want to override mapping or required attributes for specific IdP
; in Shibboleth.ini
;allow_configuration_override = true

; CAS is optional.  This section only needs to exist if the
; Authentication Method is set to CAS.
;[CAS]

; Optional: the attribute CAS uses to uniquely identify users. (Omit to use
; native CAS username instead of an attribute-based value).
;username              = uid

; Required: CAS Hostname.
;server                = cas.myuniversity.edu

; Required: CAS port.
;port                 = 443

; Required: CAS context.
;context                 = /cas

; Required: CAS Certificate Path. (Set to false to bypass authentication;
; BYPASSING AUTHENTICATION IS *NOT* RECOMMENDED IN PRODUCTION).
;CACert = /etc/pki/cert/cert.crt

; Required: CAS login URL.
;login                 = https://cas.myuniversity.edu/cas/login

; Required: CAS logout URL.
;logout                = https://cas.myuniversity.edu/cas/logout

; Optional: CAS logging.
;debug              = false
;log                = /tmp/casdebug

; Optional: URL to forward to after CAS login (if omitted,
; defaultLoggedInModule from [Site] section will be used).
;target                = http://lib.myuniversity.edu/vufind/MyResearch/Home

; Optional: protocol to follow (legal values include CAS_VERSION_1_0,
; CAS_VERSION_2_0, CAS_VERSION_3_0 and SAML_VERSION_1_1; default is
; SAML_VERSION_1_1)
;protocol = SAML_VERSION_1_1

; Some or all of the following entries may be uncommented to map CAS
; attributes to user database columns:
;cat_username = acctSyncUserID
;cat_password = catPassword
;email = mail
;firstname = givenName
;lastname = sn
;college = college
;major = major1
;home_library = library

; Facebook may be used for authentication; fill in this section in addition to
; turning it on in [Authentication] above to use it. You must register your
; VuFind instance as an application at http://developers.facebook.com to obtain
; credentials.
;[Facebook]
;appId = "your app ID"
;secret = "your app secret"

; External Content is Optional.
; To use multiple, separate with a comma.  Priority will be given by the order listed
; Account id is separated with a colon, if no id is used then no colon is necessary
;
; IMPORTANT: Review content providers' terms of service before turning them on.
;            Terms may change, and not all content sources are appropriate for all
;            applications.  The existence of functionality in VuFind does not imply
;            suitability for any particular situation.
[Content]
; You can define the cover size used by each template: false (to disable covers)
; or size (small, medium, or large). A colon separated list may be used to try
; multiple sizes in a particular order. All legal template values and default
; values are reflected in the examples below. Uncomment the appropriate lines to
; make changes.
;coversize[checkedout] = small
;coversize[collection-info] = medium
;coversize[core] = medium
;coversize[holds] = small
;coversize[illrequests] = small
;coversize[list-entry] = small
;coversize[RandomRecommend] = "small:medium"
;coversize[result-grid] = large
;coversize[result-list] = small
;coversize[similar-items] = large
;coversize[storageretrievalrequests] = small

; Alternatively, if you wish to disable covers completely, you may set the
; coversize setting to false:
;coversize = false

; You can select Syndetics, LibraryThing, Summon, Booksite, OpenLibrary,
; Contentcafe, Buchhandel.de, Google, BrowZine, ObalkyKnih, Orb, Koha and/or
; LocalFile. Service-specific notes:
;   - BrowZine requires you to have BrowZine.ini configured appropriately.
;   - Google Books caching behavior can be customized in the [Cache_GoogleCover]
;       section.
;   - Koha requires the koha_cover_url setting below. Additionally, for
;       Koha to be a source of covers, its LocalCoverImages and
;       OPACLocalCoverImages system preferences must be turned on and local cover
;       images uploaded to the Koha system. Koha emits only two sizes of cover
;       images, so small and medium are treated the same in VuFind.
;   - LocalFile:PathToFile supports a combination of directory path information
;       and tokens for filename and image type. If you have multiple directories
;       in which you have stored coverimages, you can specify multiple paths to search
;       by specifying multiple LocalFile:PathToFile in the coverage images list below.
;       Allowed tokens:
;          %anyimage%         - Match known image file extensions (gif, jpg, etc.)
;          %isbn10%           - 10-digit ISBN
;          %isbn13%           - 13-digit ISBN
;          %issn%             - ISSN
;          %oclc%             - OCLC Number
;          %recordid%         - Bibliographic record ID
;          %size%             - Size (small/medium/large)
;          %source%           - Search backend of record (e.g. Summon, Solr, etc.)
;          %upc%              - UPC Number
;          %vufind-home%      - The VUFIND_HOME environment variable
;          %vufind-local-dir% - The VUFIND_LOCAL_DIR environment variable
;        Example: LocalFile:%vufind-local-dir%/path/to/file/%size%/issn/%issn%.%anyimage%
;   - ObalkyKnih could be configured in obalkyknih.ini file. You should also
;       add API URLs to img-src directive in contentsecuritypolicy.ini. As the
;       conditions of use of ObalkyKnih require backlinks to provider, you need to
;       also turn on ajaxcovers below - VuFind is able to show backlinks only
;       through AJAX at this time.
;   - Orb requires that you complete the [Orb] section. Cache settings can be
;       adjusted in the [Cache_OrbCover] section.
;   - Summon service takes a Serials Solutions client key, NOT Summon API key!
;coverimages     = Syndetics:MySyndeticsId,Booksite,LibraryThing:MyLibraryThingId,Google,ObalkyKnih,OpenLibrary,Summon:MySerialsSolutionsClientKey,Contentcafe:MyContentCafeID,BrowZine,LocalFile:PathToFile,Koha,Orb

; When using the Koha cover provider, you should fill in this setting:
;koha_cover_url = "https://localhost/cgi-bin/koha/opac-image.pl"

; This setting controls which services will have images cached on your local disk.
; Set to true to cache all applicable services. Set to false to disable caching. Set
; to a comma-separated list of services (e.g. "Syndetics,OpenLibrary") to cache only
; a subset of selected services. Default = true. Note that due to terms of service,
; some services will never have images cached even if caching is enabled.
coverimagesCache = true

; This setting controls which proxied image URLs will be cached to local disk (when
; using the ?proxy= parameter of the standard /Cover/Show routes). The setting may
; contain one or more regular expressions matching hostnames. The example
; below will match any images from the mylibrary.edu domain; you can also use
; "/.*/" to turn on caching for all proxied images.
;coverproxyCache[] = "/.*\.?mylibrary\.edu/"
; BrowZine DOI icons:
coverproxyCache[] = "/assets\.thirdiron\.com/"

; This setting controls which hosts are allowed to provide cover images through
; the built-in cover proxy. Images from hostnames that do not match the regular
; expressions below will not be proxied. Be sure to define regular expressions
; using an end of string ($) marker to prevent abuse.
coverproxyAllowedHosts[] = "/assets\.thirdiron\.com$/"
coverproxyAllowedHosts[] = "/\.summon\.serialssolutions\.com$/"

<<<<<<< HEAD
=======
; This setting controls the content types allowed through the cover proxy.
; Note that proxying SVG files is not recommended because of their potential for
; abuse in cross-site scripting attacks.
coverproxyAllowedTypes[] = "image/gif"
coverproxyAllowedTypes[] = "image/jpeg"
coverproxyAllowedTypes[] = "image/png"

>>>>>>> 51f2ddac
; This setting controls how cover image URLs are loaded. They could be loaded as
; part of main request, or asynchronously. Asynchronous loading is disabled by
; default; to enable it, just uncomment the line below.
;ajaxcovers = true

; When ajaxcovers is set to true, this setting controls whether the AJAX Handler
; GetRecordCover renders a fallback template (record/coverReplacement.phtml) in case
; no cover image could be loaded.
;useCoverFallbacksOnFail = false

; These settings control the image to display when no book cover is available.
; If makeDynamicCovers is not false and the GD library is installed, VuFind will draw
; cover images on the fly. See [DynamicCovers] below for more settings. If set to
; a non-Boolean value, for legacy reasons, the makeDynamicCovers setting will
; be used as the backgroundMode setting of [DynamicCovers] if that setting is unset.
;makeDynamicCovers = true

; Otherwise, you can use noCoverAvailableImage to specify a
; path relative to the base of your theme directory for a static image to display.
noCoverAvailableImage = images/noCover2.gif

; You can select from Syndetics, SyndeticsPlus, Booksite and/or the Guardian
;   Note: If the API key is omitted, e.g. "Guardian:", only the review title, byline,
;         Guardian logo and a link to the full Guardian page will be displayed
;   Note: The Guardian API changed in 2014; if you signed up before that date, you
;         may need to obtain a new API key for continued access.
;reviews         = Syndetics:MySyndeticsId,SyndeticsPlus:MySyndeticsID,Booksite,Guardian:MyGuardianKeyId

; You can select from Syndetics or SyndeticsPlus
;excerpts        = Syndetics:MySyndeticsId,SyndeticsPlus:MySyndeticsId

; This setting can be used to hide review/excerpt tabs on the record page when
; no content is available from the providers. By default it is turned off. You
; can turn it on for all relevant tabs by setting it to true, or you can turn
; it on for a comma-separated list of values (e.g. "reviews" or "excerpts" or
; "reviews,excerpts") for selective activation. Note that hiding empty tabs will
; make your record pages slower, since it will require extra communication with
; content providers.
;hide_if_empty = reviews,excerpts

; You can select from Syndetics or SyndeticsPlus to add summary information to
; the description tab.
;summaries = Syndetics:MySyndeticsId,SyndeticsPlus:MySyndeticsId

; You can select from Syndetics or SyndeticsPlus to load Tables of Contents
;toc = Syndetics:MySyndeticsId,SyndeticsPlus:MySyndeticsId

; You can select from Syndetics or SyndeticsPlus
;authorNotes = Syndetics:MySyndeticsId,SyndeticsPlus:MySyndeticsId

; You can select from Wikipedia
; See also the AuthorInfo recommendation module setting in searches.ini; this
; includes notes on improving the accuracy of Wikipedia retrievals.
; Note for Windows users: If using Wikipedia, you may need to increase your Apache
; heap size settings.  For details, see: https://vufind.org/jira/browse/VUFIND-630
authors         = Wikipedia

; You can select from Google, OpenLibrary, HathiTrust.  You should consult
; https://developers.google.com/books/branding before using Google Book Search.
;previews       = Google,OpenLibrary,HathiTrust

; This setting controls whether or not cover images are linked to previews when
; available. Legal settings are false (never link), * (always link; default), or
; a comma-separated list of templates in which linking should occur (see coversize
; above for a list of legal values).
;linkPreviewsToCovers = *

; Possible HathiRights options = pd,ic,op,orph,und,umall,ic-world,nobody,pdus,cc-by,cc-by-nd,
; cc-by-nc-nd,cc-by-nc,cc-by-nc-sa,cc-by-sa,orphcand,cc-zero,und-world,icus
; Default is "pd,ic-world" if unset here.
; See www.hathitrust.org/rights_database#Attributes for full details
;HathiRights    = pd,ic-world,cc-by,cc-by-nd,cc-by-nc-nd,cc-by-nc,cc-by-nc-sa,cc-by-sa,cc-zero,und-world

; Possible GoogleBooks options full,partial,noview
; options can be set for each / either of link or tab
; Link makes a button appear in search results / record view
; Tab makes a tab with an embedded preview appear on record view
; Default is "GoogleOptions['link'] = full,partial" if nothing
; is set here.
; see https://developers.google.com/books/docs/dynamic-links#json-results-format
;GoogleOptions['link']  = full,partial
;GoogleOptions['tab']  = partial

; OpenLibrary currently offers the same options/default as GoogleBooks (above):
;OpenLibraryOptions  = full,partial

; An API key is needed to interact with the Europeana API (see the EuropeanaResults
; recommendation module in searches.ini for more information)
;europeanaAPI = INSERTKEY

; Geographic Display
; These configuration settings have been superseded by the geofeatures.ini file.
; See the [MapTab] section of the geofeatures.ini file for more information.

; This section controls the behavior of the cover generator when makeDynamicCovers
; above is non-false.
;
; Note that any of these settings may be filtered to be size-specific by subscripting
; the key with a size. You can use a key of * for a default to use when a specific
; size is not matched. This allows adjustment of certain elements for different
; thumbnail sizes. See the "size" setting below for an example.
[DynamicCovers]
; This controls the background layer of the generated image; options:
; - solid: display a solid color
; - grid: display a symmetrical random pattern seeded by title/callnumber
;backgroundMode = grid

; This controls the text layer of the generated image; options:
; - default: display a title at the top and an author at the bottom
; - initial: display only the first letter of the title as a stylized initial
;textMode = default

; Font files specified here should exist in the css/font subdirectory of a theme.
; Some options are available by default inside the root theme.
;authorFont = "Roboto-Light.ttf"
;titleFont = "RobotoCondensed-Bold.ttf"

; In 'default' textMode, covers are generated using title and author name; VuFind
; will try to display everything by doing the following: break the title into
; lines, and if the title is too long (more than maxTitleLines lines), it will
; display ellipses at the last line.
;
; All text will be drawn using the specified textAlign alignment value using the
; relevant titleFontSize or authorFontSize setting, except that author names will
; be reduced to the minAuthorFontSize option if needed, and if that doesn't make
; it fit, text will be aligned left and truncated.
;
; When using 'initial' textMode, maxTitleLines and author-related settings are
; ignored as they do not apply.
;textAlign = center
;titleFontSize = 9
;authorFontSize = 8
;minAuthorFontSize = 7
;maxTitleLines = 4

; All color options support the same basic set of values:
; - The 16 named colors from HTML4
; - Arbitrary HTML hex colors in the form #RRGGBB (e.g. #FFFF00 for yellow)
; Some color options also support additional options.
; - authorFillColor,titleFillColor: the main color used
; - authorBorderColor,titleBorderColor: the color used to make a border; "none" is
;   a legal option in addition to colors.
; - baseColor: When using grid backgrounds, you may also choose a base color drawn
;   beneath the grid. Default is white.
; - accentColor: When using solid backgrounds, this is the background color; when
;   using grid backgrounds, this is the color of the grid pattern beneath the text.
;   You may set this to "random" to select a random color seeded with text from
;   the cover and adjusted with the "lightness" and "saturation" settings below.
;titleFillColor = black
;titleBorderColor = none
;authorFillColor = white
;authorBorderColor = black
;baseColor = white
;accentColor = random
; Note: lightness and saturation are only used when accentColor = random. Legal
; ranges are 0-255 for each value.
;lightness = 220
;saturation = 80

; These settings control the size of the image -- if size is a single number, a
; square will be created; if it is a string containing an "x" (i.e. 160x190) it
; defines a WxH rectangle. wrapWidth constrains the text size (and must be no
; larger than the width of the canvas). topPadding and bottomPadding push the
; text away from the edges of the canvas.
;size[*] = 128
;size[medium] = 200
;size[large] = 500
;topPadding = 19
;bottomPadding = 3
;wrapWidth = 110

; This section is needed for Buchhandel.de cover loading. You need an authentication
; token. It may also be necessary to customize your templates in order to comply with
; terms of service; please look at http://info.buchhandel.de/handbuch_links for
; details before turning this on.
[Buchhandel]
url = "https://api.vlb.de/api/v1/cover/"
; token = "XXXXXX-XXXX-XXXXX-XXXXXXXXXXXX"

[QRCode]
; This setting controls the image to display when no qrcode is available.
; The path is relative to the base of your theme directory.
;noQRCodeAvailableImage = images/noQRCode.gif

; Should we show QR codes in search results?
;showInResults = true

; Should we show QR codes on record pages?
;showInCore = true

; If you are using Syndetics Plus for *any* content, set plus = true
; and set plus_id to your syndetics ID.  This loads the javascript file.
; Syndetics vs. SyndeticsPlus: SyndeticsPlus has nice formatting, but loads slower
; and requires javascript to be enabled in users' browsers.
; set use_ssl to true if you serve your site over ssl and you
; use SyndeticsPlus to avoid insecure content browser warnings
; (or if you just prefer ssl)
; NOTE: SyndeticsPlus is incompatible with the tabs/accordion [List] views in
;       searches.ini. Do not turn it on if you are using these optional features.
[Syndetics]
; When the Syndetics cover image fallback is enabled, it will return generic covers based
; on information Syndetics has related to the ISBN number or other number given. This
; will prevent other fallbacks in VuFind from being tried, such as other cover image sources.
; If the Syndetics cover image fallback is disabled, VuFind will query for the metadata first,
; and only return an image if the Syndetics metadata returns a real cover image.
use_syndetics_cover_image_fallback = false
use_ssl = false
plus = false
;plus_id = "MySyndeticsId"
; timeout value (in seconds) for API calls:
timeout = 10

; Orb does stand for Outil de Recherche Biblbiographique (tool for bibliographic
; search). It's a french database of bibliographic information available by subscription.
; Web site: https://www.base-orb.fr
; API: http://doc.api.base-orb.fr/
; It could be used in VuFind as cover image provider.
[Orb]
url = "api.base-orb.fr/v1"
;user = api_test_user
;key = api_access_key

; Booksite CATS Enhanced Content - cover images, reviews, description, etc.
[Booksite]
url = "https://api.booksite.com"
;key = "XXXXXXXXXXXXXXXXX"

; Content Cafe is a subscription service from Baker & Taylor. If you are using this
; service (see the [Content] section above for details), you MUST uncomment and set
; the password (pw) setting. You may also change the API base URL (url) if needed.
[Contentcafe]
;url              = "http://contentcafe2.btol.com"
;pw               = "xxxxxx"

; Summon is optional; this section is used for your API credentials. apiId is the
; short, human-readable identifier for your Summon account; apiKey is the longer,
; non-human-readable secret key. See also the separate Summon.ini file.
;[Summon]
;apiId        = myAccessId
;apiKey       = mySecretKey

; This section must be filled in if you plan to use the optional WorldCat
; search module. Otherwise, it may be ignored.
;[WorldCat]
;Your WorldCat search API key
;apiKey          = "long-search-api-key-goes-here"
;Your holdings symbol (usually a three-letter code) - used for excluding your
; institution's holdings from the search results.
;OCLCCode        = MYCODE

; This section must be filled in to use Relais functionality. When
; activated, this function will allow users to place ILL requests on unavailable
; items through the record holdings tab.
;
; If you set apikey below, requests may be made from within VuFind through a
; pop-up; if you omit apikey but set loginUrl and symbol, links will be provided
; to Relais. Setting loginUrl and symbol is strongly recommended in all cases,
; since links will be used as a fallback if the API fails.
;[Relais]
; Your library's holdings symbol (e.g. PVU for Villanova)
;symbol="XYZ"
; The pickup location to use for your institution (currently multiple pickup
; locations are not supported here).
;pickupLocation = "DEFAULT"
; Barcode number (or other user ID) to use for lookups when none is provided
;patronForLookup="99999999"
; API key (may vary for testing vs. production)
;apikey="your-relais-api-key-goes-here"
; Timeout for HTTP requests (in seconds; set high, as Relais can be slow)
;timeout = 500
; Your institution's login URL for the remote Relais system (used to provide
; a link when the API fails)
;loginUrl = https://mysite.relais-host.com/user/login.html

; TEST VALUES (uncomment for testing)
;group="DEMO"
;authenticateurl="https://demo.relais-host.com/portal-service/user/authentication"
;availableurl="https://demo.relais-host.com/dws/item/available"
;addurl="https://demo.relais-host.com/dws/item/add"

; PRODUCTION VALUES (uncomment for live use)
;group="EZB"
;authenticateurl="https://mysite.relais-host.com/portal-service/user/authentication"
;availableurl="https://mysite.relais-host.com/dws/item/available"
;addurl="https://mysite.relais-host.com/dws/item/add"

; DPLA key -- uncomment and fill in to use DPLATerms recommendations (see also
; searches.ini).
;[DPLA]
;apiKey = http://dp.la/info/developers/codex/policies/#get-a-key

; These settings affect dynamic DOI-based link inclusion; this can provide links
; to full text or contextual information.
[DOI]
; This setting controls whether or not DOI-based links are enabled, and which
; API is used to fetch the data. Currently supported options: BrowZine (requires
; credentials to be configured in BrowZine.ini), Demo (which generates fake data
; to simulate use of a real service, for testing), Unpaywall or false (to disable).
; Disabled by default. You may also use a comma-separated list of resolvers if you
; want to try multiple sources.
;resolver = BrowZine

; If you use multiple values in the resolver setting above, you can determine how the
; software should behave when multiple resolvers return results for the same DOI.
; You can choose "first" (only return results from the first matching resolver --
; the default behavior) or "merge" (merge together all results and show them all).
;multi_resolver_mode = first

;unpaywall_api_url = "https://api.unpaywall.org/v2"
; Unpaywall needs an email adress, see https://unpaywall.org/products/api
;unpaywall_email = "your@email.org"

; The following settings control where DOI-based links are displayed:
show_in_results = true      ; include in search results
show_in_record = false      ; include in core record metadata
show_in_holdings = false    ; include in holdings tab of record view

; Whether to load any third-party icons for the DOI services via VuFind's cover
; loader proxy to avoid any privacy implications. Ensure that the necessary domains
; are allowed in Content/coverproxyCache[] setting. Default is false.
proxy_icons = true

; Whether to open links in a new window. Default is false.
;new_window = false

; These settings affect OpenURL generation and presentation; OpenURLs are used to
; help users find resources through your link resolver and to manage citations in
; Zotero.
[OpenURL]
; If a resolver base URL is enabled, it will be used to link from records to your
; OpenURL resolver. An OpenURL resolver is typically used to e.g. link to full text
; from article metadata, but it may provide other services too. Extra parameters may
; be added if necessary.
;url             = "http://openurl.myuniversity.edu/sfx_local"

; This string will be included as part of your OpenURL referer ID (the full string
; will be "info:sid/[your rfr_id setting]:generator").  You may be able to configure
; special behavior in your link resolver based on this ID -- for example, you may
; wish to prevent the resolver from linking to VuFind when links came from VuFind
; (to avoid putting a user in an infinite loop).
rfr_id          = vufind.svn.sourceforge.net

; By specifying your link resolver type, you can allow VuFind to optimize its
; OpenURLs for a particular platform.  Current legal values: "sfx", "360link",
; "JOP", "Redi", "Alma", "demo" or "generic" (default is "generic" if commented out;
; "demo" generates fake values for use in testing the embed setting below).
;resolver        = sfx

; Some link resolver drivers can filter resource links based on specific criteria.
; This setting indicates which filter reasons should NOT be used to exclude
; resource links. This is currently ONLY supported by the Alma resolver driver.
; (default is "Date Filter" if commented out, for backwards compatibility)
; You may add new filters to the array by adding new lines in the format shown below
; Currently known valid values include: Date Filter
; ignoredFilterReasons[] = "Date Filter"
; To deactivate this setting you can set
; ignoredFilterReasons = false or one line ignoredFilterReasons = ""

; If you want OpenURL links to open in a new window, set this setting to the
; desired Javascript window.open parameters.  If you do not want a new window
; to open, set this to false or comment it out.
window_settings = "toolbar=no,location=no,directories=no,buttons=no,status=no,menubar=no,scrollbars=yes,resizable=yes,width=550,height=600"

; If you want to display a graphical link to your link resolver, uncomment the
; settings below.  graphic should be a URL; graphic_width and graphic_height
; should be sizes in pixels.
; Note: You will probably will need to add URL of image to img-src setting
; in contentsecuritypolicy.ini file
;graphic = "http://myuniversity.edu/images/findIt.gif"
;graphic_width = 50
;graphic_height = 20

; If your link resolver can render an image in response to an OpenURL, you can
; specify the base URL for image generation here:
;dynamic_graphic = "http://my-link-resolver/image"

; If dynamic_graphic is set above, the dynamic image can be used instead of the
; standard text or static-image-based OpenURL link (true), it can be disabled
; (false), or it can be displayed in addition to the regular link ("both").
;image_based_linking_mode = both

; The following settings control where OpenURL links are displayed:
show_in_results = true      ; include in search results
show_in_record = false      ; include in core record metadata
show_in_holdings = false    ; include in holdings tab of record view

; If set to true, this setting will attempt to embed results from the link
; resolver directly in search results instead of opening a new window or page.
; This will override the window_settings option if set! Embedding is currently
; unsupported when the resolver setting above is set to "other".
embed = false

; When embed is true and this is set to true results from the link resolver will
; be loaded automatically (default is false, which requires a user click to trigger
; the loading). Alternatively you can provide a comma-separated list of view areas
; (cf. show_in_* settings) to autoload embedded OpenURLs only in certain views.
; Notice: autoloading in results view might put some load on your linkresolver (each
; results view could perform searches.ini->[General]->default_limit requests). You
; might reduce load on the linkresolver by using the resolver_cache setting (see
; below).
embed_auto_load = false

; When embed is true, you can set this to an absolute path on your system in order
; to cache link resolver results to disk.  Be sure that the chosen directory has
; appropriate permissions set!  Leave the setting commented out to skip caching.
; Note that the contents of this cache will not be expired by VuFind; you should
; set up an external process like a cron job to clear out the directory from time
; to time.
;resolver_cache = /usr/local/vufind/resolver_cache

; This setting controls whether we should display an OpenURL link INSTEAD OF other
; URLs associated with a record (true) or IN ADDITION TO other URLs (false).
replace_other_urls = true

; EZproxy is optional.  This section only needs to exist if you
; are using EZProxy to provide off-site access to online materials.
;[EZproxy]
;host            = http://proxy.myuniversity.edu

; By default, when the 'host' setting above is active, VuFind will prefix links in
; records using EZproxy's "?qurl=" mechanism. If you need to set a host for ticket
; authentication (below) but you want to disable the prefixing behavior, set this
; to false.
;prefixLinks = true

; Use a web service to determine whether to prefix each link, ignoring prefixLinks
; above unless the web service call fails.  Query the configured URL via HTTP GET
; and a single query parameter, 'url', set to the link domain. The web service
; should return a body with a single number, '1' to prefix and '0' if not.  The
; web service should be hosted closely such that query time is minimal. See
; https://github.com/lehigh-university-libraries/ezproxy-url-checker for an OSS
; implementation of this protocol that extracts the answers from EZproxy config.
;prefixLinksWebServiceUrl = http://localhost:8888/proxyUrl

; Duration (seconds) to cache web service response data.  Default is 600.
;prefixLinksWebServiceCacheLifetime = 600

; Uncomment the following line and change the password to something secret to enable
; EZproxy ticket authentication.
;secret = "verysecretpassword"
;
; To enable ticket authentication in EZproxy, you will also need the following in
; EZproxy's user.txt or ezproxy.usr for older versions (without the leading
; semicolons and spaces):
;
; ::CGI=https://vufind-server/ExternalAuth/EzproxyLogin?url=^R
; ::Ticket
; TimeValid 10
; SHA512 verysecretpassword
;
; Uncomment and modify the following line to use another hashing algorithm with the
; EZproxy authentication if necessary. SHA512 is the default, but it requires at
; least EZproxy version 6.1. Use "SHA1" for older EZproxy versions, and remember to
; replace SHA512 with SHA1 also in EZproxy's configuration file.
;secret_hash_method = "SHA512"

; Uncomment the following line to disable relaying of user name to EZproxy on ticket
; authentication:
;anonymous_ticket = true
; Uncomment the following line to disable logging of successful ticket
; authentication requests in VuFind:
;disable_ticket_auth_logging = true

; These settings affect RefWorks record exports.  They rarely need to be changed.
[RefWorks]
vendor          = VuFind
url             = https://www.refworks.com

; These settings affect EndNote Web record exports.  They rarely need to be changed.
[EndNoteWeb]
vendor          = VuFind
url             = https://www.myendnoteweb.com/EndNoteWeb.html

; These settings affect your OAI server if you choose to use it.
;
; If identifier is set, its value will be used as part of the standard OAI
; identifier prefix.  It should only ever be set to a domain name that you
; control!  If it is not set, your ID values will not be prefixed.
;
; If admin_email is not set, the main email under [Site] will be used instead.
;
; page_size may be used to specify the number of records returned per request.
; Default is 100. A higher number may improve overall harvesting performance, but
; will also make a single response page larger and slower to produce.
;
; If set_field is set, the named Solr field will be used to generate sets on
; your OAI-PMH server.  If it is not set, sets will not be supported.
;
; If set_query is set (as an array mapping set names to Solr queries -- see
; examples below), the specified queries will be exposed as OAI sets.  If
; you use both set_field and set_query, be careful about the names you choose
; for your set queries. set_query names will trump set_field values when
; there are collisions.
;
; default_query may be used to specify a filter for the default set, i.e. records
; returned when a set is not specified.
;
; If vufind_api_format_fields is set, the listed fields (as defined in
; SearchApiRecordFields.yaml) are returned when metadata prefix
; "oai_vufind_json" is used.
;
; record_format_filters allows mapping from requested OAI metadataPrefix to query
; filters. They can be used e.g. to limit results to records that can be returned in
; the requested format.
;
; delete_lifetime controls how many days' worth of deleted records to include in
; responses. Records deleted before the cut-off will not be included in responses.
; Omit this setting to return all deleted records. This can be useful for long-lived
; systems with many deleted records, to prevent full harvests from becoming unwieldy.
;
; use_cursor controls whether or not to use Solr's cursor functionality for deep
; pagination of results. This defaults to true and is normally the preferred option,
; but if you custom code to apply Solr features (such as result grouping/field
; collapsing) that are incompatible with cursor-based pagination, you should turn
; the feature off here.
;
;[OAI]
;identifier       = myuniversity.edu
;repository_name  = "MyUniversity Catalog"
;admin_email      = oai@myuniversity.edu
;page_size        = 1000
;set_field        = "format"
;set_query['eod_books'] = "institution:kfu AND publishDate:[1911 TO 1911]"
;set_query['eod_ebooks'] = "format:eBook"
;default_query = "institution:kfu"
;vufind_api_format_fields = "id,authors,cleanIsbn,cleanIssn,formats,title"
;record_format_filters[marc21] = "record_format:marc"
;delete_lifetime = 365
;use_cursor = true

; Proxy Server is Optional.
[Proxy]
;host = your.proxy.server
;port = 8000

; Uncomment one of the following lines to set proxy type to SOCKS 5 or SOCKS 5 with
; name resolution done by proxy. Setting either of these will make VuFind use the
; curl adapter for HTTP requests.
;type = socks5
;type = socks5_hostname
; This setting can be used to define a reqular expression pattern for addresses that
; should be considered local and bypass proxy when making requests. Default is:
;local_addresses = "@^(localhost|127(\.\d+){3}|\[::1\])@"
; Following example bypasses also any address starting with '192.168.':
;local_addresses = "@^(localhost|127(\.\d+){3}|\[::1\]|192\.168\.)@"

; If VuFind is running behind a proxy that uses X-Real-IP/X-Forwarded-For headers,
; you should configure this setting on so that VuFind reports correct user IP
; addresses, and sets permissions appropriately. CONFIGURE THIS WITH CARE! It is
; possible to spoof IP addresses, and configuring this to differentiate between
; legitimate headers from your proxy and spoofed values is critical to protecting
; your content.
;
; The setting should be an ordered, comma-separated list of headers, with optional
; colon-separated modifiers specifying behavior.
;
; Header values can be any keys in PHP's $_SERVER superglobal array; these are
; the most commonly used options:
; - HTTP_X_FORWARDED_FOR
; - HTTP_X_REAL_IP
;
; Supported behaviors (if unspecified, "single" is the default behavior):
; - first (pick the first comma-separated value; e.g. "a" in "a, b, c")
; - last (pick the last comma-separated value; e.g. "c" in "a, b, c")
; - single (enforce single values; completely ignore multi-valued headers)
;
; See also forwarded_ip_filter below for a way to filter out known IP addresses
; of internal network devices before applying first/last/single settings.
;
; When commented out or set to false, only the regular REMOTE_ADDR value will
; be used for IP detection. REMOTE_ADDR will also be used as the default value
; if none of the configured headers are populated.
;
; If you need to implement more nuanced functionality, you can extend or
; override the VuFind\Net\UserIpReader class to implement your own logic.
;
; You can use a header-modifying browser plugin to determine how your proxy
; will respond to spoofing attempts.
;
; See this wiki page for additional notes and comments:
; https://vufind.org/wiki/administration:security#proxies_and_ip_authentication
;
; The example below, if uncommented, will use X-Real-IP if found, and the
; rightmost value of X-Forwarded-For otherwise (resorting to REMOTE_ADDR only
; if no relevant X- headers are found).
;allow_forwarded_ips = "HTTP_X_REAL_IP:single,HTTP_X_FORWARDED_FOR:last"

; This setting can be used in combination with allow_forwarded_ips to prevent
; known IP addresses of internal proxies and network devices from being reported
; as end user IP addresses. You can repeat the setting for each IP address that
; you wish to exclude. The first/last/single processing parameters used by
; allow_forwarded_ips will be applied AFTER removing addresses filtered here.
;forwarded_ip_filter[] = 1.2.3.4

; Default HTTP settings can be loaded here. These values will be passed to
; the \Laminas\Http\Client's setOptions method.
[Http]
;sslcapath = "/etc/ssl/certs" ; e.g. for Debian systems
;sslcafile = "/etc/pki/tls/cert.pem" ; e.g. for CentOS systems

;timeout = 30 ; default timeout if not overridden by more specific code/settings

; Example: Using a CURL Adapter instead of the defaultAdapter (Socket); note
; that you may also need to install CURL and PHP/CURL packages on your server.
;adapter = 'Laminas\Http\Client\Adapter\Curl'

; Set curl options if required. See
; https://www.php.net/manual/en/function.curl-setopt.php for available options and
; https://github.com/curl/curl/blob/master/include/curl/curl.h for their numeric
; values.
;curloptions[52] = true

; Spelling Suggestions
;
; Note: These settings affect the VuFind side of spelling suggestions; you
; may also wish to adjust some Solr settings in solr/biblio/conf/schema.xml
; and solr/biblio/conf/solrconfig.xml.
[Spelling]
enabled = true
; Number of suggestions to display on screen. This list is filtered from
;   the number set in solr/biblio/conf/solrconfig.xml so they can differ.
limit   = 3
; Show the full modified search phrase on screen
;   rather then just the suggested word
phrase = false
; Offer expansions on terms as well as basic replacements
expand  = true
; Turning on 'simple' spell checking will improve performance,
;  by ignoring the more complicated 'shingle' (mini phrases)
;  based dictionary.
simple = false
; This setting skips spell checking for purely numeric searches; spelling
; suggestions on searches for ISBNs and OCLC numbers are not generally very
; useful.
skip_numeric = true

; These settings control what events are logged and where the information is
; stored.
;
; VuFind currently supports four logging levels: alert (severe fatal error),
; error (fatal error), notice (non-fatal warning) and debug (informational).
;
; Each logging level can be further broken down into five levels of verbosity.
; You can specify the desired level by adding a dash and a number after the
; level in the configuration string -- for example, alert-2 or error-5.
; The higher the number, the more detailed the logging messages.  If verbosity
; is not specified, it defaults to 1 (least detailed).
;
; Several logging methods are available, and each may be configured to log any
; combination of levels.
;
; You may enable multiple logging mechanisms if you want -- in fact, it is
; recommended, since the failure of one logging mechanism (i.e. database down,
; file system full) may then be reported to another.
;
; If database is uncommented, messages will be logged to the named MySQL table.
; The table can be created with this SQL statement:
; CREATE TABLE log_table ( id INT NOT NULL AUTO_INCREMENT,
;     logtime TIMESTAMP NOT NULL, ident CHAR(16) NOT NULL,
;     priority INT NOT NULL, message TEXT, PRIMARY KEY (id) );
;
; If file is uncommented, messages will be logged to the named file.  Be sure
; that Apache has permission to write to the specified file!
;
; If email is uncommented, messages will be sent to the provided email address.
; Be careful with this setting: a flood of errors can easily bog down your mail
; server!
[Logging]
;database       = log_table:alert,error,notice,debug
; NOTE : Make sure the log file exists and that Apache has write permission.
; NOTE : Windows users should avoid drive letters (eg. c:\vufind) because
;        the colon will be used in the string parsing. "/vufind" will work
;file           = /var/log/vufind.log:alert,error,notice,debug
;email          = alerts@myuniversity.edu:alert-5,error-5

; Get URL from https://YOURSLACK.slack.com/apps/manage/custom-integrations
;slack = #channel_name:alert,error
;slackurl = https://hooks.slack.com/services/your-private-details
;slackname = "VuFind Log" ; username messages are posted under
; You can also use the Slack settings to hook into Discord:
; - Get your url from Server Settings > Webhooks
; - Add /slack to the end of your url for Slack-compatible messages
; https://discordapp.com/developers/docs/resources/webhook#execute-slackcompatible-webhook

; You can use Office365 webhooks to send messages to a Microsoft Team channel.
; In the "Connectors" setting on a channel, you can add "Incoming Webhook." This
; will provide a URL that you can paste into the office365_url setting.
; If you are concerned about rate limits, you might also wish to set up the
; VuOwma message aggregator; see https://github.com/FalveyLibraryTechnology/VuOwma
;office365_url = "https://outlook.office.com/webhook/xxx/IncomingWebhook/yyy"
; This setting controls the error levels that will be logged to Office365; if
; commented out, Office365 logging will be disabled
;office365 = alert,error
; This setting controls the title on the messages displayed in Office365:
;office365_title = "VuFind Log"

; Specify a reference id to inject in all log messages, for use later in querying
; the logs.  See https://docs.laminas.dev/laminas-log/processors/#referenceid.
; May be useful in tracking excessive use violations of licensed content.
; - Default, false, includes no reference id.
; - 'username' logs the currently logged-in username, if there is one.
;reference_id = false

; This section can be used to specify a "parent configuration" from which
; the current configuration file will inherit.  You can chain multiple
; configurations together if you wish.
[Parent_Config]
; Full path to parent configuration file:
;path = /usr/local/vufind/application/config/config.ini
; Path to parent configuration file (relative to the location of this file):
;relative_path = ../parentconfig/config.ini

; A comma-separated list of config sections from the parent which should be
; completely overwritten by the equivalent sections in this configuration;
; any sections not listed here will be merged on a section-by-section basis.
;override_full_sections = "Languages,AlphaBrowse_Types"

; This setting is for allowing arrays to be merged with the values of their parents
; arrays. If override_full_sections is set for a section the arrays will always be
; overridden.
; For legacy reasons merging of arrays is disabled by default.
;merge_array_settings = false

; This section controls which language options are available to your users.
; If you offer more than one option, a control will appear in the user
; interface to allow user selection.  If you only activate one language,
; the control will be hidden.
;
; The name of each setting below (i.e. en, de, fr) is a language code and
; corresponds with one of the translation files found in the web/lang
; directory.  The value of each setting is the on-screen name of the language,
; and will itself be subject to translation through the language files!
;
; Enable "debug" to see the keys of the translation instead of a translation.
; This can be helpful in development environments but should be deactivated
; in production.
;
; The order of the settings is significant -- they will be displayed on screen
; in the same order they are defined here.
;
; Be sure that this section includes the default language set in the [Site]
; section above.
[Languages]
;debug       = "Debug"
en          = "English"              ; American spellings
;en-gb       = "English"              ; British spellings
de          = "German"
es          = "Spanish"
fr          = "French"
it          = "Italian"
ja          = "Japanese"
nl          = "Dutch"
;nl-be       = "Flemish Dutch"
pt          = "Portuguese"
pt-br       = "Brazilian Portugese"
zh-cn       = "Simplified Chinese"
zh          = "Chinese"
tr          = "Turkish"
he          = "Hebrew"
ga          = "Irish"
cy          = "Welsh"
el          = "Greek"
ca          = "Catalan"
eu          = "Basque"
ru          = "Russian"
cs          = "Czech"
fi          = "Finnish"
sv          = "Swedish"
pl          = "Polish"
da          = "Danish"
sl          = "Slovene"
ar          = "Arabic"
bn          = "Bengali"
gl          = "Galician"
vi          = "Vietnamese"
hr          = "Croatian"
hi          = "Hindi"
hy          = "Armenian"
uk          = "Ukrainian"
se          = "Northern Sámi"
mn          = "Mongolian"
mi          = "Maaori"

; This section contains special cases for languages such as right-to-left support
[LanguageSettings]
; Comma-separated list of languages to display in right-to-left mode
rtl_langs = "ar,he"

; This section controls the behavior of the Browse module.  The result_limit
; setting controls the maximum number of results that may display in any given
; result box on the Browse screen.  You can set to -1 for no limit; however,
; setting a very high (or no) limit may result in "out of memory" errors if you
; have a large index!
[Browse]
result_limit    = 100

; These settings can be used to turn specific browse types on or off; the order
; of the settings in the configuration below will also control the order of the
; options displayed in the web interface:
tag             = true      ; allow browsing of Tags
dewey           = false     ; allow browsing of Dewey Decimal call numbers
lcc             = true      ; allow browsing of LC call numbers
author          = true      ; allow browsing of authors
topic           = true      ; allow browsing of subject headings
genre           = true      ; allow browsing of genre subdivisions
region          = true      ; allow browsing of region subdivisions
era             = true      ; allow browsing of era subdivisions

; You can use this setting to change the default alphabet provided for browsing:
;alphabet_letters = "ABCDEFGHIJKLMNOPQRSTUVWXYZ"
; Uncomment to sort lists alphabetically (instead of by popularity); note that
; this will not changed the values returned -- you will still get only the
; <result_limit> most popular entries -- it only affects display order.
;alphabetical_order = true

; This section is used to configure bulk actions.
[BulkActions]
; Set the limit of items for each action. Set 0 to disable the action and hide the button.
; Depending on your setup you may be able to increase the limits or have to decrease them
; for the actions to work properly. limits["default"] is used for all actions that do not have
; a limit themselves.
limits["default"] = 100
limits["email"] = 100
limits["export"] = 100
limits["print"] = 100
limits["saveCart"] = 100
limits["delete"] = 100

; This section controls the availability of export methods.
;
; Each entry may be a comma-separated list of contexts in which the export
; option will be presented. Valid options:
;
; bulk - Included in batch export contexts
; record - Included in single-record export contexts
;
; If you simply set a field to true, only "record" mode will be enabled.
; If you set a field to false, all export contexts will be disabled.
;
; Note that some options may be disabled for records that do not support them,
; regardless of the setting chosen here.  You can edit the separate export.ini
; file to add new export formats and change the behavior of existing ones.
[Export]
RefWorks = "record,bulk"
EndNote = "record,bulk"
EndNoteWeb = "record,bulk"
MARC = false
MARCXML = false
RDF = false
BibTeX = false
RIS = false

[BulkExport]
; Export behavior to use when no bulkExportType setting is found in the matching
; format section of export.ini; default is 'link' if not overridden below. See
; export.ini for more details on available options.
;defaultType = download

;AddThis is optional. It uses the Add This tool available from www.addthis.com
; and requires the username generated when an analytics account is registered.
;[AddThis]
;key = yourUsername

; This section controls how item status information is presented in search results.
[Item_Status]
; Usually, there is only one location or call number for each item; however, when
; multiple values are found, there are several possible behaviors:
;     first = display the first value found, ignore the rest
;     all   = show all of the values found, separated by commas
;     msg   = show a message like "Multiple Call Numbers" or "Multiple Locations"
;     group = show availability statuses for each location on a separate line,
;             followed by callnumber information (valid for multiple_locations only)
multiple_call_nos = first
multiple_locations = msg

; If your ILS driver supports services, VuFind will display a more detailed
; availability message. This setting may be used to indicate that one particular
; status is preferred over all others and should be displayed by itself when
; found. This is useful because some drivers will always provide both "loan" and
; "presentation" services, but most users will only care about "loan" (since in-
; library use is implied by the ability to borrow an item). Set this to false to
; always display all services.
preferred_service = "loan"

; Show the full location, call number, availability for each item.
; You can customize the way each item's status is displayed by overriding the
; ajax/status-full.phtml template.
; When enabled, this causes the multiple_call_nos, multiple_locations and
; preferred_service settings to be ignored.
show_full_status = false

; You can set this to the name of an alphabetic browse handler (see the
; [AlphaBrowse_Types] section) in order to link call numbers displayed on the
; holdings tab and in status messages to a specific browse list. Set to false
; to disable call number linking.
callnumber_handler = false

; This section controls the behavior of the Record module.
[Record]
; Set this to true in order to enable "next" and "previous" links to navigate
; through the current result set from within the record view.
next_prev_navigation = false

; Set this to true in order to enable "first" and "last" links to navigate
; through the content result set from within the record view. Note, this
; may cause slow behavior with some installations. The option will only work
; when next_prev_navigation is also set to true.
first_last_navigation = false

; Setting this to true will cause VuFind to skip the results page and
; proceed directly to the record page when a search has only one hit.
jump_to_single_search_result = false

; You can enable this setting to show links to related MARC records using certain
; 7XX fields. Just enter a comma-separated list of the MARC fields that you wish
; to make use of.
;marc_links = "760,762,765,767,770,772,773,774,775,776,777,780,785,787"
; In the marc_links_link_types enter the fields you want the module to use to
; construct the links. The module will run through the link types in order
; until it finds one that matches. If you don't have id numbers in the fields,
; you can also use title to construct a title based search. id represents a raw
; bib id, dlc represents an LCCN.  Default setting:
;marc_links_link_types = id,oclc,dlc,isbn,issn,title
; Set use_visibility_indicator to false if you want to show links that are marked as
; "Do not show" in the MARC record (indicator 1). Otherwise, these links will be
; suppressed. (Default = true)
;marc_links_use_visibility_indicator = false

; When displaying publication information from 260/264, this separator will be
; placed between repeating subfield values (default is to rely on existing ISBD
; punctuation, but this can be used when ISBD punctuation is absent (e.g. ", ").
;marcPublicationInfoSeparator = " "

; If you have a custom index, you might want to change the field where the full
; MARC record is supposed to be. The field will be checked and ignored, if it is
; not a valid index field or does not exist in the record or index schema.
; If you have multiple fields with MARC content, you may add all of them
; by using a comma sepated list. The first field is the preferred one, if it does not
; exist, the next ones are taken.
; (Default = "fullrecord")
preferredMarcFields = "fullrecord"

; When displaying publication information from 260/264, this can be set to true
; to make 264 information completely replace 260 information. Default is false,
; which will display information from 260 AND 264 when both fields are populated.
; Note that this only affects display, not indexing; both fields will always be
; made searchable.
;replaceMarc260 = false

; Set the URI-pattern of the server which serves the raw Marc-data. (see
; https://vufind.org/wiki/configuration:remote_marc_records for more information
; on how to set up a remote service for raw Marc-data)
;remote_marc_url = http://127.0.0.1/%s

; You can use this setting to hide holdings information for particular named locations
; as returned by the catalog.
hide_holdings[] = "World Wide Web"

; This array controls which Related modules are used to display sidebars on the
; record view page.
;
; Available options:
;    Channels - Display links to channels of content related to record
;    Bookplate - Display a bookplate image or something similar
;    Similar - Similarity based on Solr lookup
;    WorldCatSimilar - Similarity based on WorldCat lookup
related[] = "Similar"

; The following settings are for the related Bookplate module. They can be
; enabled here by uncommenting below or from another config file of your choice.
; To add them to another config file just pass the .ini file name and section
; where they are found to the related module like so:
;related[] = "Bookplate:Filename:Section"

; How many items are displayed on the similar items carousel record tab.
; Default is 40.
;similar_carousel_items = 40

; URLs for bookplates if enabled. The following tokens can be used:
;   %%img%% - image name, partial image name or full URL.
;   %%thumb%% - thumbnail image name, partial thumbnail image name or full URL.
; If you index the entire path to bookplate images, you will only need to use
; the token, e.g. bookplate_full = %%img%%, otherwise you can build URLs similar
; to the ones below.
;bookplate_full = https://your-institution.edu/bookplates/%%img%%-full.jpg
;bookplate_thumb = https://your-institution.edu/bookplates/%%thumb%%-thumb.jpg

; Data field with an array of image titles, parallel with bookplate_images_field.
; Is required for alt text, even if bookplate_display_title is set to false.
;bookplate_titles_field = "donor_str_mv"

; Data field with an array of strings that represent the unique parts of image names,
; or full URLs to images, parallel with bookplate_titles_field.
;bookplate_images_field = "donor_code_str_mv"

; Data field with an array of strings that represent the unique parts of thumbnail
; image names or full URLs to thumbnail images, parallel with bookplate_titles_field.
;bookplate_thumbnails_field = "donor_code_str_mv"

; Display bookplate titles below bookplate images
;bookplate_display_title = true

; This setting controls which citations are available; set to true for all supported
; options (default); set to false to disable citations; set to a comma-separated list
; to activate only selected formats (available options: APA, Chicago, MLA). The
; comma-separated list option may also be used to customize citation display order.
;citation_formats = APA,Chicago,MLA

; Only display x number of subjects in the bib display on the full record by default.
; Additional subjects are hidden by default and expandable via a "more..." button.
; Enable by setting to a number, e.g. 3, to display 3 subjects and hide the rest.
;subjectLimit = false
; Only display x number of items in the holdings tab on the full record by default.
; Additional items are hidden by default and expandable via a "more..." button.
; Enable by setting to a number, e.g. 3, to display 3 items and hide the rest.
;holdingsItemLimit = false

; Whether to always display the index fields in staff view (i.e. also for MARC
; records). Default is false.
;alwaysDisplayIndexRecordInStaffView = false

; The following two sections control the Alphabetic Browse module.
[AlphaBrowse]
; This setting controls how many headings are displayed on each page of results:
page_size = 20
; How many headings to show before the match (or the spot where the match
; would have been found). Default is 0 for backwards compatibility.
rows_before = 0
; highlight the match row (or spot where match would have been)? default false
highlighting = false
; AlphaBrowse results are not subject to dynamic filtering. If you have default
; filters defined in searches.ini, you most likely will want to disable them when
; users navigate from browse results to search results, to ensure that the result
; count is consistent between the browse listing and the search listing. However,
; in the rare situation that you have configured default filters that BROADEN
; rather than NARROW search results, you will likely want to change this setting
; to false to avoid inconsistencies.
bypass_default_filters = true
; SEE ALSO: the General/includeAlphaBrowse setting in searchbox.ini, for including
; alphabrowse options in the main search drop-down options.

; This section controls the order and content of the browse type menu in the
; Alphabetic Browse module.  The key is the browse index to use, the value is the
; string to display to the user (subject to translation).
[AlphaBrowse_Types]
topic = "By Topic"
author = "By Author"
title = "By Title"
lcc = "By Call Number"
;dewey = "By Call Number"

; This section controls the return of extra columns for the different browses.
; The key is the browse index, the value is a colon-separated string of extra
; Solr fields to return for display to the user.
; Values should be in translation file as browse_value.
[AlphaBrowse_Extras]
title = "author:format:publishDate"
lcc = title
dewey = title

; This section allows you to configure the values used for Cryptography; the
; HMACkey can be set to any value you like and should never be shared.  It is used
; to prevent users from tampering with certain URLs (for example, "place hold" form
; submissions)
[Security]
HMACkey = mySuperSecretValue

; This section sets global defaults for caches; file caching is used by default.
; A custom directory for caching can be defined by the environment variable
; VUFIND_CACHE_DIR (see httpd-vufind.conf). The default location is inside the
; local settings directory.
[Cache]
; Uncomment the following line to disable all caching
;disabled = true
; Set time to live value for caches (in seconds), 0 means maximum possible.
;ttl = 0
; Override umask for cache directories and files.
;umask = 022
; Permissions for framework-created cache directories and files, subject to umask
; Default dir_permission seems to be 0700.
;dir_permission = 0700
; Default file_permission seems to be 0600.
;file_permission = 0600

; The following Cache_ sections are empty. You can use them to override the
; default settings from the [Cache] section in the given context if necessary.
[Cache_GoogleCover]
[Cache_OrbCover]

; This section controls the "Collections" module -- the special view for records
; that represent collections, and the mechanism for browsing these records.
[Collections]
; Control whether or not the collections module is enabled in search results.
; If set to true any search results which are collection level items will
; link to the respective collections page rather than the record page
; (default = false).
;collections = true
; Control default tab of Collection view (default = CollectionList); see also
; CollectionTabs.ini.
;defaultTab = CollectionList
; This controls where data is retrieved from to build the Collections/Home page.
; It can be set to Index (use the Solr index) or Alphabetic (use the AlphaBrowse
; index). Index is subject to "out of memory" errors if you have many (150000+)
; collections; Alphabetic has no memory restrictions but requires generation of
; a browse index using the index-alphabetic-browse tool.  (default = Index)
;browseType = Index
; This string is the delimiter used between title and ID in the hierarchy_browse
; field of the Solr index.  Default is "{{{_ID_}}}" but any string may be used;
; be sure the value is consistent between this configuration and your indexing
; routines.
;browseDelimiter = "{{{_ID_}}}"
; This controls the page size within the Collections/Home page (default = 20).
;browseLimit = 20
; List of record routes that are converted to collection routes (used to map
; route names when a record identifies itself as a collection and the collections
; setting above is true).
route[record] = collection
route[search2record] = search2collection

; This section addresses hierarchical records in the Solr index
[Hierarchy]
; Name of hierarchy driver to use if no value is specified in the hierarchytype
; field of the Solr index.
driver = Default
; Should we display hierarchy trees? (default = false)
;showTree = true
; "Search within trees" can be disabled here if set to "false" (default = true)
search = true
; You can limit the number of search results highlighted when searching the tree;
; a limit is recommended if you have large trees, as otherwise large numbers of
; results can cause performance problems.  If treeSearchLimit is -1 or not set,
; results will be unlimited.
treeSearchLimit = 100
; Whether hierarchy fields are used for linking between container records and their
; children (default = false). This is an alternative to the full collections support
; (see the [Collections] section), so only one of them should be enabled
; at a time e.g. unless custom record drivers are used. When using this setting,
; you may also wish to enable the ComponentParts tab in RecordTabs.ini.
;simpleContainerLinks = true
; If true, throw an exception if hierarchy parent and sequence data is out of sync.
validateHierarchySequences = true

; This section will be used to configure the feedback module.
; Set "tab_enabled" to true in order to enable the feedback module.
; Forms are configured in FeedbackForms.yaml
[Feedback]
;tab_enabled       = true

; Default values for form recipient and email subject, if not overridden for a
; specific form in FeedbackForms.yaml
;recipient_email   = "feedback@myuniversity.edu"
;recipient_name    = "Your Library"
;email_subject     = "VuFind Feedback"

; This is the information for where feedback emails are sent from.
;sender_email      = "noreply@vufind.org"
;sender_name       = "VuFind Feedback"

; Note: for additional details about stats (including additional notes on Google
; Analytics and Matomo/Piwik), look at the wiki page:
;     https://vufind.org/wiki/configuration:usage_stats

; Uncomment this section and provide your Container ID key to enable Google Tag Manager.
; For information on installing GTM and identifying your GTM Container ID, see:
; https://support.google.com/tagmanager/answer/6103696
;[GoogleTagManager]
;gtmContainerId = "GTM-1234567"

; Uncomment this section and provide your API key to enable Google Analytics.
;[GoogleAnalytics]
;apiKey = "mykey"
; Options to pass to the ga() function's create call; if omitted, defaults to
; 'auto'. The example below can be uncommented to work around a common problem
; with browsers complaining about problems with the samesite attribute. Note
; that the value of this setting must be valid Javascript code, so be careful
; about quoting and escaping.
; Note: only supported when universal is set to true.
;create_options_js = "{cookie_flags: 'max-age=7200;secure;samesite=none'}"

; Matomo analytics version 4 and later (for version 3 and earlier, use Piwik section
; below):
; Uncomment this section and provide your Matomo server address and site id to enable
; Matomo analytics.
[Matomo]
;url = "http://server.address/matomo/"
;site_id = 1
; Uncomment and modify the following settings to track additional information about
; searches and displayed records with Matomo's custom dimensions. Each entry maps an
; information field to a custom dimension. The list of settings below contains all
; the fields available. Note that you may need to increase the custom dimensions
; limit in Matomo to track all the information needed (see the custom dimensions
; configuration page in Matomo for more information).
;custom_dimensions[Facets] = 1
;custom_dimensions[FacetTypes] = 2
;custom_dimensions[SearchType] = 3
;custom_dimensions[SearchBackend] = 4
;custom_dimensions[Sort] = 5
;custom_dimensions[Page] = 6
;custom_dimensions[Limit] = 7
;custom_dimensions[View] = 8
;custom_dimensions[RecordFormat] = 9
;custom_dimensions[RecordData] = 10
;custom_dimensions[RecordInstitution] = 11
;custom_dimensions[Context] = 12
; Uncomment the following setting to track additional information about searches
; and displayed records with Matomo's custom variables. Matomo recommends using
; custom dimensions instead, but you can choose to use either or both.
; Note: To use custom variables you must reconfigure Matomo by making sure that the
; Custom Variables plugin is enabled, switching to Matomo's root directory and
; running this command to raise the default limit of custom variables from 5 to 10:
; ./console customvariables:set-max-custom-variables 10
;custom_variables = true
; By default, searches are tracked using the format "Backend|Search Terms."
; If you need to differentiate searches coming from multiple VuFind instances using
; a shared site_id, you can set the searchPrefix to add an additional prefix to
; the string, for example "SiteA|Backend|Search Terms." Most users will want to
; leave this disabled.
;searchPrefix = "SiteA|"
; Uncomment the following setting to disable cookies for privacy reasons.
; see https://matomo.org/faq/general/faq_157/ for more information.
;disableCookies = true

; Piwik and Matomo 3.x (for Matomo version 4 and later, use Matomo section above):
; The Piwik product has been renamed to Matomo, but for backward compatibility,
; the terminology has not yet been changed in VuFind. Uncomment this section and
; provide your Matomo or Piwik server address and site id to enable Matomo/Piwik
; analytics. Note: VuFind's Matomo/Piwik integration uses several custom variables;
; to take advantage of them, you must reconfigure Matomo/Piwik by switching
; to its root directory and running this command to raise a default limit:
; ./console customvariables:set-max-custom-variables 10
[Piwik]
;url = "http://server.address/piwik/"
;site_id = 1
; Uncomment the following setting to track additional information about searches
; and displayed records with Matomo/Piwik's custom variables
;custom_variables = true
; By default, searches are tracked using the format "Backend|Search Terms."
; If you need to differentiate searches coming from multiple VuFind instances using
; a shared site_id, you can set the searchPrefix to add an additional prefix to
; the string, for example "SiteA|Backend|Search Terms." Most users will want to
; leave this disabled.
;searchPrefix = "SiteA|"
; Uncomment the following setting to disable cookies for privacy reasons.
; see https://matomo.org/faq/general/faq_157/ for more information.
;disableCookies = true

; Uncomment portions of this section to activate tabs in the search box for switching
; between search modules. Keys are search backend names, values are labels for use in
; the user interface (subject to translation). If you need multiple tabs for a single
; backend, append a colon and a suffix to each backend name (e.g. Solr:main) and add
; the filters in the [SearchTabsFilters] section.
[SearchTabs]
;Solr = Catalog
;Summon = Summon
;WorldCat = WorldCat
;Solr:filtered = "Catalog (Main Building Books)"
;EDS = "EBSCO Discovery Service"
;EIT = "EBSCO Integration Toolkit"
;Primo = "Primo Central"

; Add any hidden filters in this section for search tab specific filtering
[SearchTabsFilters]
;Solr:filtered[] = 'building:"main library"'
;Solr:filtered[] = "format:book"

; You can bind a permission to a search tab in this section.
; This controls to whom the tab should be displayed.
; Use the format tabName = permission. The permission should be configured
; in permissions.ini (who should see the tab)
; and permissionBehavior.ini (what should be displayed instead of the tab).
; Note that this ONLY controls whether or not the tab is displayed; if you wish to
; restrict actual searching, you will also need to make sure that the relevant
; controller(s) are blocking access using the same named permission.
[SearchTabsPermissions]
;EIT = access.EITModule
;Primo = access.PrimoModule

; This section contains additional settings impacting Search Tabs behavior.
[SearchTabsSettings]
; If set to true, result counts will be displayed next to inactive tabs (by performing
; searches in the background using AJAX). Default = false.
;show_result_counts = false

; Uncomment portions of this section to label searches from particular sources in the
; search history display.  Keys are search backend names, values are labels for use in
; the user interface (subject to translation).
[SearchHistoryLabels]
;Solr = Catalog
;Summon = Summon
;WorldCat = WorldCat
;SolrWeb = "Library Website"
;EDS = "EBSCO Discovery Service"

; Activate Captcha validation on select forms
; VuFind can use Captcha validation to prevent bots from using certain actions of
; your instance.
;[Captcha]
; Valid type values:
; - dumb (ask the user to reverse a random string; only recommended for testing)
; - figlet (generate a text-based message for the user to interpret)
; - image (generate a local image for the user to interpret)
; - interval (allow an action after a specified time has elapsed from session start
;   or previous action)
; - recaptcha (use Google's ReCaptcha service)
; If multiple values are given, the user will be able to pick his favorite.
; See below for additional type-specific settings.
;types[] = recaptcha

; The "forms" setting controls the contexts in which CAPTCHA will be presented. It
; can be either a comma-separated list of forms, or "*" to display CAPTCHA on all
; supported forms. Valid forms values:
;       changeEmail, changePassword, email, feedback, newAccount, passwordRecovery,
;       sms, userComments
; Note: when "feedback" is active, Captcha can be conditionally disabled on a
;       form-by-form basis with the useCaptcha setting in FeedbackForms.yaml.
;forms = *

; Figlet options, see:
;      https://docs.laminas.dev/laminas-captcha/adapters/#laminascaptchafiglet
;figlet_length = 8

; Image options, see:
;      https://docs.laminas.dev/laminas-captcha/adapters/#laminascaptchaimage
;image_length = 8
;image_width = 200
;image_height = 50
;image_fontSize = 24
;image_dotNoiseLevel = 100
;image_lineNoiseLevel = 5

; Interval options:
; Minimum interval between actions (seconds, default is 60):
;action_interval = 60
; Minimum time between session start and first action (seconds, default is
; action_interval):
;time_from_session_start = 0

; See http://www.google.com/recaptcha for more information on reCAPTCHA and to
; create keys for your domain. Make sure that SSL settings are correct in the
; [Http] section, or your Captcha may not work.
;recaptcha_siteKey  = "get your reCaptcha key at"
;recaptcha_secretKey = "https://www.google.com/recaptcha/admin/create"
; Valid theme values: dark, light
;recaptcha_theme      = light

; This section can be used to display default text inside the search boxes, useful
; for instructions. Format:
;
; backend = Placeholder text
;
; You can use a "default" setting if you want a standard string displayed across
; all backends not otherwise specified. You can qualify backend names with a
; colon-delimited suffix if you wish to use special placeholders in combination
; with filtered search tabs (see [SearchTabsFilters] above).
[SearchPlaceholder]
;default = "Enter search terms here..."
;Solr = "Search the catalog"
;Solr:filtered = "Search the filtered catalog"
;Summon = "Search Summon"

; This section controls VuFind's social features.
[Social]
; Comments may be "enabled" or "disabled" (default = "enabled")
comments = enabled
; Whether rating is enabled (true or false, default is false)
rating = false
; Whether the user is allowed to remove a rating (true or false, default is true)
remove_rating = true
; Favorite lists may be "enabled", "disabled", "public_only" or "private_only"
; (default = "enabled")
; The public_only/private_only settings restrict the type of list users may
; create. If you change this to a more restrictive option, it is your responsibility
; to update the user_list database table to update the status of existing lists.
lists = enabled
; The following two settings are equivalent to default_limit / limit_options in
; searches.ini, but used to control the page sizes of lists of favorites:
lists_default_limit   = 20
;lists_limit_options   = 10,20,40,60,80,100
; This section controls what happens when a record title in a favorites list
; is clicked. VuFind can either embed the full result directly in the list using
; AJAX or can display it at its own separate URL as a full HTML page.
; See the [List] section of searches.ini for all available options.
lists_view=full
; Tags may be "enabled" or "disabled" (default = "enabled")
; When disabling tags, don't forget to also turn off tag search in searches.ini.
tags = enabled
; User list tags may be "enabled" or "disabled" (default = "disabled")
listTags = disabled
; This controls the maximum length of a single tag; it should correspond with the
; field size in the tags database table.
max_tag_length = 64
; This controls whether tags are case-sensitive (true) or always forced to be
; represented as lowercase strings (false -- the default).
case_sensitive_tags = false
; If this setting is set to false, users will not be presented with a search
; drop-down or advanced search link when searching/viewing tags. This is recommended
; when using a multi-backend system (e.g. Solr + Summon + WorldCat). If set to
; true, the standard Solr search options and advanced search link will be shown
; in the tag screens; this is recommended when using a Solr-only configuration.
show_solr_options_in_tag_search = false

; These settings control VuFind's APIs.
; See https://vufind.org/wiki/development:apis for more information.
[API]
; Description of the API displayed in the OpenAPI specification and Swagger UI
; (may contain Markdown, see https://spec.commonmark.org/):
description = "The REST API provides access to search functions and records contained in the search index."
; URL pointing to a Terms of Service page (optional, default is none):
;termsOfServiceUrl = "https://something"

[Sorting]
; By default, VuFind sorts text in a locale-agnostic way; if this setting is
; turned on, the current user-selected locale will impact sort order.
;use_locale_sorting = true<|MERGE_RESOLUTION|>--- conflicted
+++ resolved
@@ -1047,8 +1047,6 @@
 coverproxyAllowedHosts[] = "/assets\.thirdiron\.com$/"
 coverproxyAllowedHosts[] = "/\.summon\.serialssolutions\.com$/"
 
-<<<<<<< HEAD
-=======
 ; This setting controls the content types allowed through the cover proxy.
 ; Note that proxying SVG files is not recommended because of their potential for
 ; abuse in cross-site scripting attacks.
@@ -1056,7 +1054,6 @@
 coverproxyAllowedTypes[] = "image/jpeg"
 coverproxyAllowedTypes[] = "image/png"
 
->>>>>>> 51f2ddac
 ; This setting controls how cover image URLs are loaded. They could be loaded as
 ; part of main request, or asynchronously. Asynchronous loading is disabled by
 ; default; to enable it, just uncomment the line below.
